/**
 * Split Payment Screen
 * Allows participants to pay their share to the split wallet
 */

import React, { useState, useEffect } from 'react';
import {
  View,
  Text,
  TouchableOpacity,
  Alert,
  ActivityIndicator,
  StyleSheet,
} from 'react-native';
import { useRoute, useNavigation } from '@react-navigation/native';
import { colors } from '../../theme/colors';
import { spacing } from '../../theme/spacing';
import { typography } from '../../theme/typography';
import { SplitWalletService, SplitWallet, SplitWalletParticipant } from '../../services/split';
import { priceManagementService } from '../../services/core';
import { useApp } from '../../context/AppContext';
<<<<<<< HEAD
import { logger } from '../../services/loggingService';
import { Container, Header } from '../../components/shared';
=======
import { logger } from '../../services/core';
import { Container } from '../../components/shared';
>>>>>>> 71de1ecb

interface RouteParams {
  splitWalletId: string;
  billName?: string;
  totalAmount?: number;
}

const SplitPaymentScreen: React.FC = () => {
  const route = useRoute();
  const navigation = useNavigation();
  const { state } = useApp();
  const { currentUser } = state;
  const { splitWalletId, billName, totalAmount } = route.params as RouteParams;
  

  const [isLoading, setIsLoading] = useState(true);
  const [isProcessing, setIsProcessing] = useState(false);
  const [splitWallet, setSplitWallet] = useState<SplitWallet | null>(null);
  const [participant, setParticipant] = useState<SplitWalletParticipant | null>(null);
  const [error, setError] = useState<string | null>(null);

  useEffect(() => {
    loadSplitData();
  }, []);

  const loadSplitData = async () => {
    if (!currentUser?.id) {
      setError('User not authenticated');
      setIsLoading(false);
      return;
    }

    logger.debug('Loading split data with', {
      currentUser: {
        id: currentUser.id,
        name: currentUser.name,
        wallet_address: currentUser.wallet_address
      },
      splitWalletId,
      billName,
      totalAmount
    });

    // Validate price consistency with centralized price management
    if (totalAmount) {
      // Try to extract bill ID from split wallet ID, or use the split wallet ID itself
      let billId = splitWalletId;
      if (splitWalletId.includes('_')) {
        const parts = splitWalletId.split('_');
        if (parts.length >= 3) {
          // Format: split_wallet_{billId}_{timestamp}
          billId = parts.slice(1, -1).join('_'); // Remove 'split_wallet' prefix and timestamp suffix
        }
      }
      
      logger.debug('Extracting bill ID', {
        splitWalletId,
        extractedBillId: billId
      });
      
      const validation = priceManagementService.validatePriceConsistency(billId, totalAmount, 'SplitPaymentScreen');
      
      if (!validation.isValid) {
        console.warn('🔍 SplitPaymentScreen: Price inconsistency detected:', validation.message);
        // Use the authoritative price instead
        const authoritativePrice = priceManagementService.getBillPrice(billId);
        if (authoritativePrice) {
          logger.debug('Using authoritative price', { amount: authoritativePrice.amount }, 'SplitPaymentScreen');
          // Update the totalAmount to use the authoritative price
          // Note: This would require updating the route params, which is complex
          // For now, we'll just log the discrepancy
        }
      }
    }

    try {
      setIsLoading(true);
      
      // Get split wallet details
      const walletResult = await SplitWalletService.getSplitWallet(splitWalletId);
      if (!walletResult.success || !walletResult.wallet) {
        console.error('🔍 SplitPaymentScreen: Failed to load split wallet:', walletResult.error);
        setError(walletResult.error || 'Split wallet not found');
        setIsLoading(false);
        return;
      }

      logger.debug('Split wallet loaded', {
        wallet: walletResult.wallet,
        participants: walletResult.wallet.participants
      });

      // If we have a split wallet with totalAmount but no authoritative price, set it now
      if (walletResult.wallet.totalAmount > 0) {
        const billId = walletResult.wallet.billId;
        const existingPrice = priceManagementService.getBillPrice(billId);
        
        if (!existingPrice) {
          logger.debug('Setting authoritative price from split wallet', {
            billId,
            totalAmount: walletResult.wallet.totalAmount,
            currency: walletResult.wallet.currency || 'USDC'
          });
          
          priceManagementService.setBillPrice(
            billId, 
            walletResult.wallet.totalAmount, 
            walletResult.wallet.currency || 'USDC'
          );
        }
      }

      setSplitWallet(walletResult.wallet);

      // Get participant payment status
      logger.debug('Getting participant payment status for', {
        splitWalletId,
        currentUserId: currentUser.id.toString(),
        walletParticipants: walletResult.wallet.participants
      });

      const participantResult = await SplitWalletService.getParticipantPaymentStatus(
        splitWalletId,
        currentUser.id.toString()
      );

      logger.debug('Participant payment status result', { participantResult }, 'SplitPaymentScreen');

      if (!participantResult.success || !participantResult.participant) {
        logger.debug('Participant not found, checking wallet participants manually', {
          walletParticipants: walletResult.wallet.participants,
          currentUserId: currentUser.id.toString(),
          participantIds: walletResult.wallet.participants.map(p => p.userId)
        });
        
        // Fallback: Try to find participant manually in wallet participants
        const manualParticipant = walletResult.wallet.participants.find(p => p.userId === currentUser.id.toString());
        if (manualParticipant) {
          logger.debug('Found participant manually, using fallback data', { 
            userId: manualParticipant.userId,
            amountOwed: manualParticipant.amountOwed,
            status: manualParticipant.status 
          }, 'SplitPaymentScreen');
          
          // Validate and correct participant amount using centralized price management
          let billId = walletResult.wallet.billId || splitWalletId;
          // If billId is a split wallet ID, extract the actual bill ID
          if (billId.includes('split_wallet_')) {
            const parts = billId.split('_');
            if (parts.length >= 3) {
              billId = parts.slice(1, -1).join('_'); // Remove 'split_wallet' prefix and timestamp suffix
            }
          }
          
          logger.debug('Using bill ID for participant amount calculation', {
            originalBillId: walletResult.wallet.billId,
            splitWalletId,
            finalBillId: billId
          }, 'SplitPaymentScreen');
          
          const participantAmount = priceManagementService.getParticipantAmount(
            billId,
            currentUser.id.toString(),
            walletResult.wallet.participants.length,
            'equal'
          );
          
          // If no authoritative price found, use the split wallet's totalAmount as fallback
          if (participantAmount === 0 && walletResult.wallet.totalAmount > 0) {
            const fallbackAmount = walletResult.wallet.totalAmount / walletResult.wallet.participants.length;
            logger.info('Using split wallet totalAmount as fallback (manual)', {
              walletTotalAmount: walletResult.wallet.totalAmount,
              participantsCount: walletResult.wallet.participants.length,
              fallbackAmount,
              originalAmount: manualParticipant.amountOwed
            });
            
            if (fallbackAmount !== manualParticipant.amountOwed) {
              manualParticipant.amountOwed = fallbackAmount;
            }
          } else if (participantAmount > 0 && participantAmount !== manualParticipant.amountOwed) {
            logger.debug('Correcting fallback participant amount', {
              originalAmount: manualParticipant.amountOwed,
              correctedAmount: participantAmount
            }, 'SplitPaymentScreen');
            manualParticipant.amountOwed = participantAmount;
          }
          
          setParticipant(manualParticipant);
          setIsLoading(false);
          return;
        }
        
        setError(participantResult.error || 'You are not a participant in this split');
        setIsLoading(false);
        return;
      }

      logger.debug('Participant loaded successfully', {
        userId: participantResult.participant?.userId,
        amountOwed: participantResult.participant?.amountOwed,
        status: participantResult.participant?.status
      }, 'SplitPaymentScreen');
      
      // Validate and correct participant amount using centralized price management
      let billId = walletResult.wallet.billId || splitWalletId;
      // If billId is a split wallet ID, extract the actual bill ID
      if (billId.includes('split_wallet_')) {
        const parts = billId.split('_');
        if (parts.length >= 3) {
          billId = parts.slice(1, -1).join('_'); // Remove 'split_wallet' prefix and timestamp suffix
        }
      }
      
      logger.debug('Using bill ID for participant amount calculation', {
        originalBillId: walletResult.wallet.billId,
        splitWalletId,
        finalBillId: billId
      }, 'SplitPaymentScreen');
      
      const participantAmount = priceManagementService.getParticipantAmount(
        billId,
        currentUser.id.toString(),
        walletResult.wallet.participants.length,
        'equal'
      );
      
      // If no authoritative price found, use the split wallet's totalAmount as fallback
      if (participantAmount === 0 && walletResult.wallet.totalAmount > 0) {
        const fallbackAmount = walletResult.wallet.totalAmount / walletResult.wallet.participants.length;
        logger.debug('Using split wallet totalAmount as fallback', {
          walletTotalAmount: walletResult.wallet.totalAmount,
          participantsCount: walletResult.wallet.participants.length,
          fallbackAmount,
          originalAmount: participantResult.participant.amountOwed
        }, 'SplitPaymentScreen');
        
        if (fallbackAmount !== participantResult.participant.amountOwed) {
          participantResult.participant.amountOwed = fallbackAmount;
        }
      } else if (participantAmount > 0 && participantAmount !== participantResult.participant.amountOwed) {
        logger.debug('Correcting participant amount', {
          originalAmount: participantResult.participant.amountOwed,
          correctedAmount: participantAmount
        }, 'SplitPaymentScreen');
        participantResult.participant.amountOwed = participantAmount;
      }

      setParticipant(participantResult.participant);
      setIsLoading(false);

    } catch (error) {
      console.error('Error loading split data:', error);
      setError('Failed to load split information');
      setIsLoading(false);
    }
  };

  const handlePayFullAmount = async () => {
    if (!participant || !currentUser?.id) {return;}

    const remainingAmount = participant.amountOwed - participant.amountPaid;
    if (remainingAmount <= 0) {
      Alert.alert('Already Paid', 'You have already paid your full share.');
      return;
    }

    logger.info('Attempting to pay full amount', {
      remainingAmount,
      participantId: participant.userId,
      currentUserId: currentUser.id,
      walletAddress: currentUser.wallet_address
    }, 'SplitPaymentScreen');

    await processPayment(remainingAmount);
  };

  const handlePayPartialAmount = async () => {
    if (!participant || !currentUser?.id) {return;}

    const remainingAmount = participant.amountOwed - participant.amountPaid;
    if (remainingAmount <= 0) {
      Alert.alert('Already Paid', 'You have already paid your full share.');
      return;
    }

    // For now, pay half of remaining amount
    // In a real app, you'd have an input field for custom amounts
    const partialAmount = remainingAmount / 2;
    await processPayment(partialAmount);
  };

  const processPayment = async (amount: number) => {
    if (!currentUser?.id || !splitWalletId) {return;}

    logger.info('Processing payment', {
      amount,
      currentUserId: currentUser.id.toString(),
      splitWalletId,
      participantId: participant?.userId
    }, 'SplitPaymentScreen');

    setIsProcessing(true);

    try {
      const result = await SplitWalletService.payParticipantShare(
        splitWalletId,
        currentUser.id.toString(),
        amount
      );
      
      logger.info('Payment result', {
        success: result.success,
        transactionSignature: result.transactionSignature,
        error: result.error
      }, 'SplitPaymentScreen');

      if (result.success) {
        Alert.alert(
          'Payment Successful!',
          `You have successfully paid ${amount} USDC to the split wallet.`,
          [
            {
              text: 'OK',
              onPress: () => {
                // Reload data to show updated status
                loadSplitData();
              },
            },
          ]
        );
      } else {
        Alert.alert('Payment Failed', result.error || 'Failed to process payment');
      }
    } catch (error) {
      console.error('Error processing payment:', error);
      Alert.alert('Error', 'Failed to process payment. Please try again.');
    } finally {
      setIsProcessing(false);
    }
  };

  const handleBack = () => {
    navigation.navigate('SplitsList');
  };

  if (isLoading) {
    return (
      <Container>
        <View style={styles.loadingContainer}>
          <ActivityIndicator size="large" color={colors.green} />
          <Text style={styles.loadingText}>Loading split information...</Text>
        </View>
      </Container>
    );
  }

  if (error) {
    return (
      <Container>
        <View style={styles.errorContainer}>
          <Text style={styles.errorTitle}>Error</Text>
          <Text style={styles.errorMessage}>{error}</Text>
          <TouchableOpacity style={styles.backButton} onPress={handleBack}>
            <Text style={styles.backButtonText}>Go Back</Text>
          </TouchableOpacity>
        </View>
      </Container>
    );
  }

  if (!splitWallet || !participant) {
    return (
      <Container>
        <View style={styles.errorContainer}>
          <Text style={styles.errorTitle}>Not Found</Text>
          <Text style={styles.errorMessage}>Split information not found.</Text>
          <TouchableOpacity style={styles.backButton} onPress={handleBack}>
            <Text style={styles.backButtonText}>Go Back</Text>
          </TouchableOpacity>
        </View>
      </Container>
    );
  }

  const remainingAmount = participant.amountOwed - participant.amountPaid;
  const isFullyPaid = participant.status === 'paid';
  const progressPercentage = (participant.amountPaid / participant.amountOwed) * 100;

  return (
    <Container>
      {/* Header */}
      <Header
        title="Pay Your Share"
        onBackPress={handleBack}
      />

      <View style={styles.content}>
        {/* Bill Info Card */}
        <View style={styles.billCard}>
          <View style={styles.billCardHeader}>
            <Text style={styles.billIcon}>🍽️</Text>
            <Text style={styles.billTitle}>{billName || splitWallet.billId}</Text>
          </View>
          <Text style={styles.billAmount}>
            {totalAmount || splitWallet.totalAmount} {splitWallet.currency}
          </Text>
        </View>

        {/* Payment Status Card */}
        <View style={styles.statusCard}>
          <Text style={styles.statusTitle}>Your Payment Status</Text>
          
          <View style={styles.progressContainer}>
            <View style={styles.progressBar}>
              <View 
                style={[
                  styles.progressFill, 
                  { width: `${progressPercentage}%` }
                ]} 
              />
            </View>
            <Text style={styles.progressText}>
              {participant.amountPaid.toFixed(2)} / {participant.amountOwed.toFixed(2)} {splitWallet.currency}
            </Text>
          </View>

          <View style={styles.statusInfo}>
            <View style={styles.statusRow}>
              <Text style={styles.statusLabel}>Status:</Text>
              <Text style={[
                styles.statusValue,
                { color: isFullyPaid ? colors.green : colors.warning }
              ]}>
                {isFullyPaid ? 'Paid' : 'Pending'}
              </Text>
            </View>
            
            {remainingAmount > 0 && (
              <View style={styles.statusRow}>
                <Text style={styles.statusLabel}>Remaining:</Text>
                <Text style={styles.statusValue}>
                  {remainingAmount.toFixed(2)} {splitWallet.currency}
                </Text>
              </View>
            )}
          </View>
        </View>

        {/* Payment Actions */}
        {!isFullyPaid && (
          <View style={styles.actionsContainer}>
            <TouchableOpacity
              style={[styles.payButton, styles.payFullButton]}
              onPress={handlePayFullAmount}
              disabled={isProcessing}
            >
              {isProcessing ? (
                <ActivityIndicator color={colors.white} />
              ) : (
                <Text style={styles.payButtonText}>
                  Pay Full Amount ({remainingAmount.toFixed(2)} {splitWallet.currency})
                </Text>
              )}
            </TouchableOpacity>

            {remainingAmount > 1 && (
              <TouchableOpacity
                style={[styles.payButton, styles.payPartialButton]}
                onPress={handlePayPartialAmount}
                disabled={isProcessing}
              >
                <Text style={styles.payPartialButtonText}>
                  Pay Partial ({(remainingAmount / 2).toFixed(2)} {splitWallet.currency})
                </Text>
              </TouchableOpacity>
            )}
          </View>
        )}

        {isFullyPaid && (
          <View style={styles.completedContainer}>
            <Text style={styles.completedIcon}>✅</Text>
            <Text style={styles.completedText}>You have paid your full share!</Text>
            <Text style={styles.completedSubtext}>
              The bill will be paid once all participants have contributed.
            </Text>
          </View>
        )}
      </View>
      </Container>
  );
};

const styles = StyleSheet.create({
  header: {
    flexDirection: 'row',
    alignItems: 'center',
    paddingVertical: spacing.md,
    backgroundColor: colors.black,
  },
  backButton: {
    padding: spacing.sm,
  },
  backButtonText: {
    color: colors.white,
    fontSize: typography.fontSize.xl,
    fontWeight: '600',
  },
  headerTitle: {
    flex: 1,
    color: colors.white,
    fontSize: typography.fontSize.lg,
    fontWeight: '700',
    textAlign: 'center',
  },
  headerSpacer: {
    width: 40,
  },
  content: {
    flex: 1,
  },
  loadingContainer: {
    flex: 1,
    justifyContent: 'center',
    alignItems: 'center',
  },
  loadingText: {
    color: colors.textSecondary,
    fontSize: typography.fontSize.md,
    marginTop: spacing.md,
  },
  errorContainer: {
    flex: 1,
    justifyContent: 'center',
    alignItems: 'center',
    padding: spacing.xl,
  },
  errorTitle: {
    color: colors.white,
    fontSize: typography.fontSize.xl,
    fontWeight: '700',
    marginBottom: spacing.md,
  },
  errorMessage: {
    color: colors.textSecondary,
    fontSize: typography.fontSize.md,
    textAlign: 'center',
    marginBottom: spacing.xl,
  },
  billCard: {
    backgroundColor: colors.green,
    borderRadius: 20,
    padding: spacing.xl,
    marginBottom: spacing.xl,
    alignItems: 'center',
  },
  billCardHeader: {
    flexDirection: 'row',
    alignItems: 'center',
    marginBottom: spacing.sm,
  },
  billIcon: {
    fontSize: typography.fontSize.xl,
    marginRight: spacing.sm,
  },
  billTitle: {
    color: colors.white,
    fontSize: typography.fontSize.xl,
    fontWeight: '700',
  },
  billAmount: {
    color: colors.white,
    fontSize: typography.fontSize.xxl,
    fontWeight: '700',
  },
  statusCard: {
    backgroundColor: colors.surface,
    borderRadius: 16,
    padding: spacing.lg,
    marginBottom: spacing.lg,
  },
  statusTitle: {
    color: colors.white,
    fontSize: typography.fontSize.lg,
    fontWeight: '600',
    marginBottom: spacing.lg,
  },
  progressContainer: {
    marginBottom: spacing.lg,
  },
  progressBar: {
    height: 8,
    backgroundColor: colors.border,
    borderRadius: 4,
    marginBottom: spacing.sm,
  },
  progressFill: {
    height: '100%',
    backgroundColor: colors.green,
    borderRadius: 4,
  },
  progressText: {
    color: colors.textSecondary,
    fontSize: typography.fontSize.sm,
    textAlign: 'center',
  },
  statusInfo: {
    gap: spacing.sm,
  },
  statusRow: {
    flexDirection: 'row',
    justifyContent: 'space-between',
  },
  statusLabel: {
    color: colors.textSecondary,
    fontSize: typography.fontSize.md,
  },
  statusValue: {
    color: colors.white,
    fontSize: typography.fontSize.md,
    fontWeight: '600',
  },
  actionsContainer: {
    gap: spacing.md,
  },
  payButton: {
    borderRadius: 12,
    paddingVertical: spacing.lg,
    alignItems: 'center',
  },
  payFullButton: {
    backgroundColor: colors.green,
  },
  payPartialButton: {
    backgroundColor: 'transparent',
    borderWidth: 1,
    borderColor: colors.border,
  },
  payButtonText: {
    color: colors.white,
    fontSize: typography.fontSize.md,
    fontWeight: '600',
  },
  payPartialButtonText: {
    color: colors.white,
    fontSize: typography.fontSize.md,
    fontWeight: '600',
  },
  completedContainer: {
    backgroundColor: colors.surface,
    borderRadius: 16,
    padding: spacing.xl,
    alignItems: 'center',
  },
  completedIcon: {
    fontSize: typography.fontSize.xxl,
    marginBottom: spacing.md,
  },
  completedText: {
    color: colors.green,
    fontSize: typography.fontSize.lg,
    fontWeight: '600',
    marginBottom: spacing.sm,
  },
  completedSubtext: {
    color: colors.textSecondary,
    fontSize: typography.fontSize.md,
    textAlign: 'center',
  },
});

export default SplitPaymentScreen;<|MERGE_RESOLUTION|>--- conflicted
+++ resolved
@@ -19,13 +19,8 @@
 import { SplitWalletService, SplitWallet, SplitWalletParticipant } from '../../services/split';
 import { priceManagementService } from '../../services/core';
 import { useApp } from '../../context/AppContext';
-<<<<<<< HEAD
-import { logger } from '../../services/loggingService';
-import { Container, Header } from '../../components/shared';
-=======
 import { logger } from '../../services/core';
 import { Container } from '../../components/shared';
->>>>>>> 71de1ecb
 
 interface RouteParams {
   splitWalletId: string;
@@ -418,10 +413,13 @@
   return (
     <Container>
       {/* Header */}
-      <Header
-        title="Pay Your Share"
-        onBackPress={handleBack}
-      />
+      <View style={styles.header}>
+        <TouchableOpacity style={styles.backButton} onPress={handleBack}>
+          <Text style={styles.backButtonText}>←</Text>
+        </TouchableOpacity>
+        <Text style={styles.headerTitle}>Pay Your Share</Text>
+        <View style={styles.headerSpacer} />
+      </View>
 
       <View style={styles.content}>
         {/* Bill Info Card */}
