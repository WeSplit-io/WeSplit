import React, { useState, useEffect } from 'react';
import {
  View,
  Text,
  TouchableOpacity,
  ActivityIndicator,
  Alert,
  TextInput,
} from 'react-native';
import Icon from '../../components/Icon';
import UserAvatar from '../../components/UserAvatar';
import { useApp } from '../../context/AppContext';
import { useWallet } from '../../context/WalletContext';
import { formatCryptoAmount } from '../../utils/wallet';
import styles from './styles';
<<<<<<< HEAD
import { logger } from '../../services/loggingService';
import { Container, Header } from '../../components/shared';
=======
import { logger } from '../../services/core';
import { Container } from '../../components/shared';
>>>>>>> 71de1ecb

interface TransactionParams {
  type: 'payment' | 'settlement';
  recipient: {
    id: number;
    name: string;
    email: string;
    wallet_address: string;
  };
  amount: number;
  currency: string;
  groupId: string;
  onSuccess?: () => void;
}

const TransactionConfirmationScreen: React.FC<any> = ({ navigation, route }) => {
  const { state } = useApp();
  const { currentUser } = state;
  const { isConnected, address, sendTransaction, walletName } = useWallet();
  const params: TransactionParams = route.params;

  const [customAmount, setCustomAmount] = useState(params.amount.toString());
  const [memo, setMemo] = useState('');
  const [processing, setProcessing] = useState(false);
  const [step, setStep] = useState<'confirm' | 'processing' | 'success' | 'error'>('confirm');
  const [errorMessage, setErrorMessage] = useState('');

  const handleConfirmTransaction = async () => {
    try {
      setProcessing(true);
      setStep('processing');

      const amount = parseFloat(customAmount);
      if (isNaN(amount) || amount <= 0) {
        throw new Error('Invalid amount');
      }

      // Validate wallet connection
      if (!isConnected || !address) {
        throw new Error('Wallet not connected');
      }

      // Check actual balance using existing wallet service
      const { consolidatedTransactionService } = await import('../../services/transaction');
      const balance = await consolidatedTransactionService.getUserWalletBalance(currentUser.id);
      if (balance.usdc < amount) {
        throw new Error(`Insufficient balance. Required: ${amount} USDC, Available: ${balance.usdc} USDC`);
      }
      
      const transactionResult = await sendTransaction({
        to: params.recipient.wallet_address,
        amount: amount,
        currency: params.currency,
        memo: memo || `Payment to ${params.recipient.name}`,
        groupId: params.groupId
      });

      logger.info('Transaction completed', { transactionResult }, 'TransactionConfirmationScreen');
      
      setStep('success');
      
      // Call success callback after a short delay
      setTimeout(() => {
        params.onSuccess?.();
        navigation.goBack();
      }, 2000);

    } catch (error) {
      console.error('Transaction failed:', error);
      setErrorMessage(error instanceof Error ? error.message : 'Transaction failed');
      setStep('error');
    } finally {
      setProcessing(false);
    }
  };

  const renderConfirmStep = () => (
    <Container>
      <Header
        title={params.type === 'payment' ? 'Send Payment' : 'Settle Balance'}
        onBackPress={() => navigation.goBack()}
      />

      <View style={styles.content}>
        {/* Recipient Info */}
        <View style={styles.recipientCard}>
          <UserAvatar
            displayName={params.recipient.name}
            size={50}
            style={styles.recipientAvatar}
          />
          <View style={styles.recipientInfo}>
            <Text style={styles.recipientName}>{params.recipient.name}</Text>
            <Text style={styles.recipientEmail}>{params.recipient.email}</Text>
            <Text style={styles.recipientWallet}>
              {params.recipient.wallet_address.slice(0, 8)}...{params.recipient.wallet_address.slice(-8)}
            </Text>
          </View>
        </View>

        {/* Amount Input */}
        <View style={styles.amountSection}>
          <Text style={styles.sectionTitle}>Amount</Text>
          <View style={styles.amountInputContainer}>
            <TextInput
              style={styles.amountInput}
              value={customAmount}
              onChangeText={setCustomAmount}
              keyboardType="numeric"
              placeholder="0.00"
              placeholderTextColor="#A89B9B"
            />
            <Text style={styles.currencyLabel}>{params.currency}</Text>
          </View>
          <Text style={styles.amountUSD}>
            ≈ ${parseFloat(customAmount || '0').toFixed(2)} USD
          </Text>
        </View>

        {/* Memo Input */}
        <View style={styles.memoSection}>
          <Text style={styles.sectionTitle}>Memo (Optional)</Text>
          <TextInput
            style={styles.memoInput}
            value={memo}
            onChangeText={setMemo}
            placeholder={`Payment to ${params.recipient.name}`}
            placeholderTextColor="#A89B9B"
            maxLength={100}
          />
        </View>

        {/* Wallet Info */}
        <View style={styles.walletInfo}>
          <Text style={styles.sectionTitle}>Paying From</Text>
          <View style={styles.walletCard}>
            <Icon name="wallet" size={20} color="#A5EA15" />
            <View style={styles.walletDetails}>
              <Text style={styles.walletName}>
                {walletName || 'App Wallet'}
              </Text>
              <Text style={styles.walletAddress}>
                {address?.slice(0, 8)}...{address?.slice(-8)}
              </Text>
            </View>
          </View>
        </View>
      </View>

      {/* Confirm Button */}
      <View style={styles.footer}>
        <TouchableOpacity
          style={[styles.confirmButton, processing && styles.confirmButtonDisabled]}
          onPress={handleConfirmTransaction}
          disabled={processing}
        >
          <Text style={styles.confirmButtonText}>
            Confirm Payment
          </Text>
        </TouchableOpacity>
      </View>
    </Container>
  );

  const renderProcessingStep = () => (
    <View style={styles.statusContainer}>
      <ActivityIndicator size="large" color="#A5EA15" />
      <Text style={styles.statusTitle}>Processing Transaction</Text>
      <Text style={styles.statusSubtitle}>
        Sending {formatCryptoAmount(parseFloat(customAmount), params.currency)} to {params.recipient.name}
      </Text>
    </View>
  );

  const renderSuccessStep = () => (
    <View style={styles.statusContainer}>
      <View style={styles.successIcon}>
        <Icon name="check" size={32} color="#212121" />
      </View>
      <Text style={styles.statusTitle}>Transaction Successful!</Text>
      <Text style={styles.statusSubtitle}>
        Your payment has been sent successfully
      </Text>
    </View>
  );

  const renderErrorStep = () => (
    <View style={styles.statusContainer}>
      <View style={styles.errorIcon}>
        <Icon name="x" size={32} color="#FFF" />
      </View>
      <Text style={styles.statusTitle}>Transaction Failed</Text>
      <Text style={styles.statusSubtitle}>{errorMessage}</Text>
      <TouchableOpacity style={styles.retryButton} onPress={() => setStep('confirm')}>
        <Text style={styles.retryButtonText}>Try Again</Text>
      </TouchableOpacity>
    </View>
  );

  const renderContent = () => {
    switch (step) {
      case 'confirm':
        return renderConfirmStep();
      case 'processing':
        return renderProcessingStep();
      case 'success':
        return renderSuccessStep();
      case 'error':
        return renderErrorStep();
      default:
        return renderConfirmStep();
    }
  };

  return (
    <Container>
      {renderContent()}
    </Container>
  );
};

export default TransactionConfirmationScreen; <|MERGE_RESOLUTION|>--- conflicted
+++ resolved
@@ -13,13 +13,8 @@
 import { useWallet } from '../../context/WalletContext';
 import { formatCryptoAmount } from '../../utils/wallet';
 import styles from './styles';
-<<<<<<< HEAD
-import { logger } from '../../services/loggingService';
-import { Container, Header } from '../../components/shared';
-=======
 import { logger } from '../../services/core';
 import { Container } from '../../components/shared';
->>>>>>> 71de1ecb
 
 interface TransactionParams {
   type: 'payment' | 'settlement';
@@ -98,10 +93,15 @@
 
   const renderConfirmStep = () => (
     <Container>
-      <Header
-        title={params.type === 'payment' ? 'Send Payment' : 'Settle Balance'}
-        onBackPress={() => navigation.goBack()}
-      />
+      <View style={styles.header}>
+        <TouchableOpacity onPress={() => navigation.goBack()} style={styles.backButton}>
+          <Icon name="arrow-left" size={24} color="#FFF" />
+        </TouchableOpacity>
+        <Text style={styles.headerTitle}>
+          {params.type === 'payment' ? 'Send Payment' : 'Settle Balance'}
+        </Text>
+        <View style={styles.placeholder} />
+      </View>
 
       <View style={styles.content}>
         {/* Recipient Info */}
