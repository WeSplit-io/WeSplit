import React, { useState, useEffect } from 'react';
import {
  View,
  Text,
  Image,
  TouchableOpacity,
  TextInput,
  ActivityIndicator,
  Alert,
  ScrollView,
  KeyboardAvoidingView,
  Platform,
  Linking 
} from 'react-native';
import { LinearGradient } from 'expo-linear-gradient';
import { useNavigation, NavigationProp } from '@react-navigation/native';
import { styles } from './styles';
import { colors } from '../../theme';
import { useApp } from '../../context/AppContext';
import { useWallet } from '../../context/WalletContext';
import AsyncStorage from '@react-native-async-storage/async-storage';
import { firebaseAuth, firestoreService, auth } from '../../config/firebase/firebase';
import { collection, query, where, getDocs } from 'firebase/firestore';
<<<<<<< HEAD
import { db } from '../../config/firebase';
import { walletService } from '../../services/WalletService';
import { authService } from '../../services/AuthService';
import { firebaseDataService } from '../../services/firebaseDataService';
import { sendVerificationCode } from '../../services/firebaseFunctionsService';
import { logOAuthConfiguration } from '../../utils/oauthTest';
import { logger } from '../../services/loggingService';
import { testEnvironmentVariables } from '../../utils/envTest';
import { logOAuthDebugInfo } from '../../utils/oauthDebugger';
import { Header } from '../../components/shared';
=======
import { db } from '../../config/firebase/firebase';
import { walletService } from '../../services/wallet';
import { authService } from '../../services/auth';
import { firebaseDataService } from '../../services/data';
import { sendVerificationCode } from '../../services/data';
import { logOAuthConfiguration } from '../../utils/core';
import { logger } from '../../services/core';
import { testEnvironmentVariables } from '../../utils/core';
import { logOAuthDebugInfo } from '../../utils/core';
>>>>>>> 71de1ecb

// Background wallet creation: Automatically creates Solana wallet for new users
// without blocking the UI or showing any modals

type RootStackParamList = {
  Dashboard: undefined;
  Verification: { email: string };
  AuthMethods: undefined;
  Auth: undefined;
  Splash: undefined;
  GetStarted: undefined;
  CreateProfile: undefined;
  Onboarding: undefined;
};

const AuthMethodsScreen: React.FC = () => {
  const navigation = useNavigation<NavigationProp<RootStackParamList>>();
  const { authenticateUser, updateUser } = useApp();
  const { connectWallet } = useWallet();

  // State management
  const [email, setEmail] = useState('');
  const [loading, setLoading] = useState(false);
  const [socialLoading, setSocialLoading] = useState<'google' | 'twitter' | 'apple' | null>(null);
  const [hasCheckedMonthlyVerification, setHasCheckedMonthlyVerification] = useState(false);
  const [hasHandledAuthState, setHasHandledAuthState] = useState(false);

  // Email validation function
  const isValidEmail = (email: string): boolean => {
    const emailRegex = /^[^\s@]+@[^\s@]+\.[^\s@]+$/;
    return emailRegex.test(email.trim());
  };

  // Check if user is already authenticated
  useEffect(() => {
    if (hasHandledAuthState) {
      return;
    }

    const unsubscribe = firebaseAuth.onAuthStateChanged(async (firebaseUser) => {
      if (firebaseUser && !hasHandledAuthState) {
        setHasHandledAuthState(true);
        // User is signed in
        if (firebaseUser.emailVerified) {
          // Email is verified, proceed with wallet connection
          await handleAuthenticatedUser(firebaseUser);
        } else {
          // Email not verified, navigate to verification screen
          navigation.navigate('Verification', { email: firebaseUser.email || '' });
        }
      }
    });

    return () => unsubscribe();
  }, [hasHandledAuthState]);

  // Reset monthly verification flag when email changes
  useEffect(() => {
    setHasCheckedMonthlyVerification(false);
  }, [email]);

  // Handle authenticated user
  const handleAuthenticatedUser = async (firebaseUser: any) => {
    try {
      // Get or create user document
      let userData = await firestoreService.getUserDocument(firebaseUser.uid);

      if (!userData) {
        // Create new user document
        userData = await firestoreService.createUserDocument(firebaseUser);
      }

      // Debug: Log the user data to understand what we're getting
      logger.debug('Retrieved user data', {
        id: userData.id,
        email: userData.email,
        wallet_address: userData.wallet_address,
        primary_wallet: userData.primary_wallet,
        linked_wallets: userData.linked_wallets,
        wallet_public_key: userData.wallet_public_key,
        wallet_status: userData.wallet_status,
        hasWalletAddress: !!userData.wallet_address,
        walletAddressLength: userData.wallet_address?.length || 0,
        isPlaceholderWallet: userData.primary_wallet === '11111111111111111111111111111111'
      });

      // Check if existing user should skip onboarding
      const shouldSkipOnboarding = await firestoreService.shouldSkipOnboardingForExistingUser(userData);

      // Transform to app user format - prioritize wallet_address over primary_wallet
      const walletAddress = userData.wallet_address || (userData.primary_wallet && userData.primary_wallet !== '11111111111111111111111111111111' ? userData.primary_wallet : '');
      
      const appUser = {
        id: userData.id || firebaseUser.uid,
        name: userData.name || firebaseUser.displayName || '',
        email: userData.email || firebaseUser.email || '',
        wallet_address: walletAddress,
        wallet_public_key: userData.wallet_public_key || walletAddress,
        created_at: userData.created_at || new Date().toISOString(),
        avatar: userData.avatar || '',
        hasCompletedOnboarding: shouldSkipOnboarding
      };

      // Debug: Log the transformed app user
      logger.debug('Transformed app user', {
        id: appUser.id,
        email: appUser.email,
        wallet_address: appUser.wallet_address,
        wallet_public_key: appUser.wallet_public_key,
        hasWalletAddress: !!appUser.wallet_address,
        walletAddressLength: appUser.wallet_address?.length || 0,
        walletSource: userData.wallet_address ? 'wallet_address' : (userData.primary_wallet ? 'primary_wallet' : 'none')
      });

      // Ensure user has a wallet using the centralized wallet service
      // CRITICAL: Always call ensureUserWallet to verify wallet integrity and restore if needed
      try {
        logger.info('Ensuring wallet integrity for user', null, 'AuthMethodsScreen');
        const walletResult = await walletService.ensureUserWallet(appUser.id);

        if (walletResult.success && walletResult.wallet) {
          // Update app user with wallet info (this will be the same wallet if it already exists)
          appUser.wallet_address = walletResult.wallet.address;
          appUser.wallet_public_key = walletResult.wallet.publicKey;
          
          logger.info('Wallet ensured for user', { address: walletResult.wallet.address }, 'AuthMethodsScreen');
          
          // Update user in AppContext
          updateUser(appUser);
        } else {
          console.error('❌ AuthMethods: Failed to ensure user wallet:', walletResult.error);
          // Continue without wallet - user can add it later
          updateUser(appUser);
        }
      } catch (error) {
        console.error('❌ AuthMethods: Error ensuring user wallet:', error);
        // Continue without wallet - user can add it later
        updateUser(appUser);
      }

      // Authenticate user with updated data (including wallet if created)
      authenticateUser(appUser, 'email');

      // Check if user needs to create a profile (has no name/pseudo)
      const needsProfile = !appUser.name || appUser.name.trim() === '';

      if (needsProfile) {
        navigation.reset({
          index: 0,
          routes: [{ name: 'CreateProfile', params: { email: appUser.email } }],
        });
      } else if (appUser.hasCompletedOnboarding) {
        navigation.reset({
          index: 0,
          routes: [{ name: 'Dashboard' }],
        });
      } else {
        navigation.reset({
          index: 0,
          routes: [{ name: 'Onboarding' }],
        });
      }
    } catch (error) {
      console.error('Error handling authenticated user:', error);
      Alert.alert('Error', 'Failed to load user data. Please try again.');
    }
  };

  // Handle email authentication using Firebase directly
  const handleEmailAuth = async () => {
    logger.info('handleEmailAuth called', { email }, 'AuthMethodsScreen');
    
    // Sanitize email by trimming whitespace and newlines
    const sanitizedEmail = email?.trim().replace(/\s+/g, '') || '';

    if (!sanitizedEmail) {
      logger.warn('No email provided', null, 'AuthMethodsScreen');
      Alert.alert('Error', 'Please enter a valid email address');
      return;
    }

    setLoading(true);

    try {
      logger.info('Starting email authentication process', null, 'AuthMethodsScreen');
      
      // Import firestore service
      const { firestoreService } = await import('../../config/firebase/firebase');

      // Check if user has verified within 30 days (with shorter timeout to prevent hanging)
      let hasVerifiedRecently = false;
      try {
        hasVerifiedRecently = await Promise.race([
          firestoreService.hasVerifiedWithin30Days(sanitizedEmail),
          new Promise((_, reject) => 
            setTimeout(() => reject(new Error('Verification check timeout')), 15000)
          )
        ]) as boolean;
      } catch (timeoutError) {
        console.warn('⚠️ Verification check timed out after 5 seconds, proceeding with verification flow');
        // If verification check times out, assume user needs verification
        hasVerifiedRecently = false;
      }

      if (hasVerifiedRecently) {
        if (__DEV__) {
          logger.info('User has already verified within the last 30 days, bypassing verification', null, 'AuthMethodsScreen');
        }

        // Show loading indicator for bypass
        setLoading(true);

        try {
          // Get existing user from Firestore
          const usersRef = collection(db, 'users');
          const q = query(usersRef, where('email', '==', sanitizedEmail));
          const querySnapshot = await getDocs(q);

          if (!querySnapshot.empty) {
            // User exists in Firestore, get the user data
            const userDoc = querySnapshot.docs[0];
            const userData = userDoc.data();

            if (__DEV__) { logger.debug('Found existing user in Firestore', { userData }, 'AuthMethodsScreen'); }

            // Check if user exists in Firebase Auth
            const firebaseUser = auth.currentUser;

            if (!firebaseUser || firebaseUser.email !== sanitizedEmail) {
              // For existing users in Firestore, we don't need to create a new Firebase Auth user
              // We can authenticate them directly using their Firestore data
              if (__DEV__) { 
                logger.info('Existing user found in Firestore, authenticating directly without Firebase Auth', null, 'AuthMethodsScreen'); 
              }

              // Check if existing user should skip onboarding
              const shouldSkipOnboarding = await firestoreService.shouldSkipOnboardingForExistingUser(userData);

              // Use the Firestore user data directly
              const transformedUser = {
                id: userData.id,
                name: userData.name,
                email: userData.email,
                wallet_address: userData.wallet_address || '',
                wallet_public_key: userData.wallet_public_key || '',
                created_at: userData.created_at,
                avatar: userData.avatar || '',
                hasCompletedOnboarding: shouldSkipOnboarding
              };

              // Update the global app context with the authenticated user
              authenticateUser(transformedUser, 'email');

              // Check if user needs to create a profile (has no name/pseudo)
              const needsProfile = !transformedUser.name || transformedUser.name.trim() === '';
              
              if (needsProfile) {
                logger.info('User needs to create profile (no name), navigating to CreateProfile', null, 'AuthMethodsScreen');
                navigation.reset({
                  index: 0,
                  routes: [{ name: 'CreateProfile', params: { email: transformedUser.email } }],
                });
              } else {
                // User has a profile, go directly to Dashboard
                logger.info('User has profile, navigating to Dashboard', null, 'AuthMethodsScreen');
                navigation.reset({
                  index: 0,
                  routes: [{ name: 'Dashboard' }],
                });
              }
              return;
            }

            // Update the user's last login timestamp
            await firestoreService.updateLastVerifiedAt(email);

            // Check if existing user should skip onboarding
            const shouldSkipOnboarding = await firestoreService.shouldSkipOnboardingForExistingUser(userData);

            // Use the existing user data
            const transformedUser = {
              id: userData.id,
              name: userData.name,
              email: userData.email,
              wallet_address: userData.wallet_address || '',
              wallet_public_key: userData.wallet_public_key || '',
              created_at: userData.created_at,
              avatar: userData.avatar || '',
              hasCompletedOnboarding: shouldSkipOnboarding
            };

            // Update the global app context with the authenticated user
            authenticateUser(transformedUser, 'email');

            // Check if user needs to create a profile (has no name/pseudo)
            const needsProfile = !transformedUser.name || transformedUser.name.trim() === '';

            if (needsProfile) {
              logger.info('User needs to create profile (no name), navigating to CreateProfile', null, 'AuthMethodsScreen');
              navigation.reset({
                index: 0,
                routes: [{ name: 'CreateProfile', params: { email: transformedUser.email } }],
              });
            } else {
              // User has a profile, go directly to Dashboard
              logger.info('User has profile, navigating to Dashboard', null, 'AuthMethodsScreen');
              navigation.reset({
                index: 0,
                routes: [{ name: 'Dashboard' }],
              });
            }
          } else {
            // User doesn't exist in Firestore, they need to go through verification
            if (__DEV__) { logger.info('User not found in Firestore, proceeding with verification flow', null, 'AuthMethodsScreen'); }
            
            // Don't create Firebase Auth user here - let the verification flow handle it
            // Navigate to verification screen
            navigation.navigate('Verification', { email: sanitizedEmail });
            return;
          }
        } catch (error: any) {
          console.error('Error handling existing user:', error);
          throw error;
        }
      } else {
        // User needs verification (not verified within 30 days)
        if (__DEV__) {
          logger.info('User needs verification (not verified within 30 days), sending OTP', null, 'AuthMethodsScreen');
        }

        // Send verification code (with longer timeout to allow Firebase Functions to complete)
        logger.info('Sending verification code', null, 'AuthMethodsScreen');
        try {
          await Promise.race([
            sendVerificationCode(sanitizedEmail),
            new Promise((_, reject) => 
              setTimeout(() => reject(new Error('Verification code send timeout')), 60000)
            )
          ]);
          logger.info('Verification code sent successfully', null, 'AuthMethodsScreen');
        } catch (sendError) {
          console.warn('⚠️ Verification code send failed or timed out:', sendError);
          // Continue anyway - user can request a new code on the verification screen
        }

        // Navigate to verification screen (always navigate, regardless of send success)
        navigation.navigate('Verification', { email: sanitizedEmail });
      }
          } catch (error: any) {
        logger.error('Error in email authentication', { error: error.message, code: error.code }, 'AuthMethodsScreen');
        
        // Convert expected errors to warnings
        if (error.code === 'auth/email-already-in-use') {
          if (__DEV__) {
            console.warn('Expected Firebase Auth error (user already exists):', error.message);
          }
          // Continue with the flow since we handle this case above
        } else if (error.message === 'Verification check timeout') {
          console.warn('⚠️ Verification check timed out, proceeding with verification flow');
          // If verification check times out, proceed with sending verification code
          try {
            logger.info('Sending verification code after timeout', null, 'AuthMethodsScreen');
            await Promise.race([
              sendVerificationCode(sanitizedEmail),
              new Promise((_, reject) => 
                setTimeout(() => reject(new Error('Verification code send timeout')), 60000)
              )
            ]);
            logger.info('Verification code sent successfully', null, 'AuthMethodsScreen');
          } catch (sendError) {
            console.warn('⚠️ Verification code send failed or timed out:', sendError);
            // Continue anyway - user can request a new code on the verification screen
          }
          
          // Always navigate to verification screen
          navigation.navigate('Verification', { email: sanitizedEmail });
        } else if (error.message === 'Verification code send timeout') {
          console.warn('⚠️ Verification code send timed out');
          Alert.alert(
            'Network Error',
            'Unable to send verification code. Please check your connection and try again.'
          );
        } else {
          console.error('Error in email authentication:', error);

          if (error.code === 'auth/too-many-requests') {
            Alert.alert(
              'Too Many Requests',
              'Too many attempts. Please wait a few minutes before trying again.'
            );
          } else if (error.code === 'auth/invalid-email') {
            Alert.alert('Invalid Email', 'Please enter a valid email address.');
          } else {
            Alert.alert(
              'Authentication Error',
              error.message || 'Failed to authenticate. Please try again.'
            );
          }
        }
      } finally {
        logger.info('Email authentication process finished, setting loading to false', null, 'AuthMethodsScreen');
        setLoading(false);
      }
  };


  // Handle social authentication with improved error handling and user data management
  const handleSocialAuth = async (provider: 'google' | 'twitter' | 'apple') => {
    setSocialLoading(provider);
    
    try {
      // Log OAuth configuration for debugging
      logger.info('Testing OAuth configuration for provider', { provider }, 'AuthMethodsScreen');
      testEnvironmentVariables();
      logOAuthConfiguration();
      logOAuthDebugInfo();
      
      // Use unified SSO service for authentication
      const ssoResult = await authService.authenticateWithSSO(provider);

      if (ssoResult.success && ssoResult.user) {
        logger.info('Provider authentication successful, saving user data', { provider }, 'AuthMethodsScreen');
        
        // Save user data to Firestore using the firebase data service
        const userData = await firebaseDataService.user.createUserIfNotExists({
          email: ssoResult.user.email || '',
          name: ssoResult.user.displayName || '',
          avatar: ssoResult.user.photoURL || '',
          wallet_address: ''
        });

        if (userData) {
          logger.info('User data saved successfully for provider user', { provider }, 'AuthMethodsScreen');
          
          // Transform to app user format
          const appUser = {
            id: userData.id,
            name: userData.name,
            email: userData.email,
            wallet_address: userData.wallet_address || '',
            wallet_public_key: userData.wallet_public_key || '',
            created_at: userData.created_at,
            avatar: userData.avatar || '',
            hasCompletedOnboarding: userData.hasCompletedOnboarding
          };

          logger.info('SSO User data', {
            id: appUser.id,
            email: appUser.email,
            name: appUser.name,
            hasWallet: !!appUser.wallet_address,
            walletAddress: appUser.wallet_address,
            hasCompletedOnboarding: appUser.hasCompletedOnboarding
          });

          // Authenticate user with social provider
          authenticateUser(appUser, 'social');

          // Check if user needs to create a profile (has no name/pseudo)
          const needsProfile = !appUser.name || appUser.name.trim() === '';

          if (needsProfile) {
            logger.info('User needs profile creation, navigating to CreateProfile', null, 'AuthMethodsScreen');
            navigation.reset({
              index: 0,
              routes: [{ name: 'CreateProfile', params: { email: appUser.email } }],
            });
          } else if (appUser.hasCompletedOnboarding) {
            logger.info('User has completed onboarding, navigating to Dashboard', null, 'AuthMethodsScreen');
            navigation.reset({
              index: 0,
              routes: [{ name: 'Dashboard' }],
            });
          } else {
            logger.info('User needs onboarding, navigating to Onboarding', null, 'AuthMethodsScreen');
            navigation.reset({
              index: 0,
              routes: [{ name: 'Onboarding' }],
            });
          }
        } else {
          console.error(`❌ Failed to save user data for ${provider}`);
          
          // Show user-friendly error message
          const errorMessage = 'Failed to save user data. Please try again.';
          
          Alert.alert(
            'Authentication Issue',
            errorMessage,
            [
              {
                text: 'Try Again',
                onPress: () => handleSocialAuth(provider)
              },
              {
                text: 'Cancel',
                style: 'cancel'
              }
            ]
          );
        }
      } else {
        console.error(`❌ ${provider} authentication failed:`, ssoResult.error);
        
        // Provide more specific error messages for common OAuth issues
        let errorMessage = 'Failed to authenticate with social provider. Please try again.';
        if (ssoResult.error) {
          if (ssoResult.error.includes('cancelled')) {
            errorMessage = 'Sign-in was cancelled. Please try again if you want to continue.';
          } else if (ssoResult.error.includes('not configured') || ssoResult.error.includes('Client ID')) {
            errorMessage = `${provider.charAt(0).toUpperCase() + provider.slice(1)} sign-in is not properly configured. Please contact support.`;
          } else if (ssoResult.error.includes('network') || ssoResult.error.includes('timeout')) {
            errorMessage = 'Network error occurred. Please check your connection and try again.';
          } else if (ssoResult.error.includes('already exists')) {
            errorMessage = 'An account with this email already exists. Please try signing in with a different method.';
          } else {
            errorMessage = ssoResult.error;
          }
        }
        
        Alert.alert(
          'Authentication Failed',
          errorMessage,
          [
            {
              text: 'Try Again',
              onPress: () => handleSocialAuth(provider)
            },
            {
              text: 'Cancel',
              style: 'cancel'
            }
          ]
        );
      }
    } catch (error) {
      console.error(`${provider} authentication error:`, error);
      
      // Provide more specific error messages for common OAuth issues
      let errorMessage = 'Failed to authenticate. Please try again.';
      if (error instanceof Error) {
        if (error.message.includes('timeout')) {
          errorMessage = 'Authentication timed out. Please try again.';
        } else if (error.message.includes('network')) {
          errorMessage = 'Network error occurred. Please check your connection and try again.';
        } else if (error.message.includes('cancelled')) {
          errorMessage = 'Sign-in was cancelled. Please try again if you want to continue.';
        } else {
          errorMessage = error.message;
        }
      }
      
      Alert.alert(
        'Authentication Error',
        errorMessage,
        [
          {
            text: 'Try Again',
            onPress: () => handleSocialAuth(provider)
          },
          {
            text: 'Cancel',
            style: 'cancel'
          }
        ]
      );
    } finally {
      setSocialLoading(null);
    }
  };

  // Get loading text for social buttons
  const getSocialLoadingText = (provider: 'google' | 'twitter' | 'apple') => {
    switch (provider) {
      case 'google':
        return 'Signing in with Google...';
      case 'twitter':
        return 'Signing in with Twitter...';
      case 'apple':
        return 'Signing in with Apple...';
      default:
        return 'Signing in...';
    }
  };

  return (
    <KeyboardAvoidingView
      style={styles.container}
      behavior={Platform.OS === 'ios' ? 'padding' : 'height'}
      keyboardVerticalOffset={Platform.OS === 'ios' ? 0 : 20}
    >
      <ScrollView
        contentContainerStyle={styles.scrollContent}
        keyboardShouldPersistTaps="handled"
        showsVerticalScrollIndicator={false}
      >
        {/* Logo Section */}
        {/* Header with Logo */}
        <Header variant="logoOnly" />

        <View style={styles.contentContainer}>
          {/* Social Login Buttons */}
          {/*<View style={styles.socialSection}>
            <TouchableOpacity
              style={[
                styles.socialButtonLight, 
                (loading || socialLoading === 'google') && styles.socialButtonLightDisabled
              ]}
              onPress={() => handleSocialAuth('google')}
              disabled={loading || socialLoading !== null}
            >
              <Image source={{ uri: 'https://firebasestorage.googleapis.com/v0/b/wesplit-35186.firebasestorage.app/o/visuals-app%2Fgoogle.png?alt=media&token=76efeba8-dc73-4ed3-bf5c-f28bd0ae6fdd' }} style={styles.socialImageIcon} />
              <Text style={styles.socialButtonTextDark}>
                {socialLoading === 'google' ? getSocialLoadingText('google') : 'Continue with Google'}
              </Text>
            </TouchableOpacity>

            <TouchableOpacity
              style={[
                styles.socialButtonLight, 
                (loading || socialLoading === 'twitter') && styles.socialButtonLightDisabled
              ]}
              onPress={() => handleSocialAuth('twitter')}
              disabled={loading || socialLoading !== null}
            >
              <Image source={{ uri: 'https://firebasestorage.googleapis.com/v0/b/wesplit-35186.firebasestorage.app/o/visuals-app%2Ftwitter.png?alt=media&token=470228c6-cb4e-4c39-9c40-563b7e707c43' }} style={styles.socialImageIcon} />
              <Text style={styles.socialButtonTextDark}>
                {socialLoading === 'twitter' ? getSocialLoadingText('twitter') : 'Continue with Twitter'}
              </Text>
            </TouchableOpacity>

            <TouchableOpacity
              style={[
                styles.socialButtonLight, 
                (loading || socialLoading === 'apple') && styles.socialButtonLightDisabled
              ]}
              onPress={() => handleSocialAuth('apple')}
              disabled={loading || socialLoading !== null}
            >
              <Image source={{ uri: 'https://firebasestorage.googleapis.com/v0/b/wesplit-35186.firebasestorage.app/o/visuals-app%2Fapple.png?alt=media&token=783e0e17-b215-4532-896b-6333cc667c5b' }} style={styles.socialImageIcon} />
              <Text style={styles.socialButtonTextDark}>
                {socialLoading === 'apple' ? getSocialLoadingText('apple') : 'Continue with Apple'}
              </Text>
            </TouchableOpacity>
          </View>*/}


          {/* Separator */}
          {/*<View style={styles.separator}>
            <View style={styles.separatorLine} />
            <Text style={styles.separatorText}>or</Text>
            <View style={styles.separatorLine} />
          </View>

          {/* Email Input */}
          <View style={styles.emailSection}>
            <Text style={styles.emailLabel}>Email</Text>
            <TextInput
              style={styles.emailInput}
              placeholder="Enter your email"
              placeholderTextColor={colors.white50}
              value={email}
              onChangeText={(text) => {
                logger.debug('Email input changed', { text }, 'AuthMethodsScreen');
                setEmail(text);
              }}
              keyboardType="email-address"
              autoCapitalize="none"
              autoCorrect={false}
              textContentType="emailAddress"
              autoComplete="email"
            />
          </View>
          {/* Next Button */}
          <TouchableOpacity
            style={[styles.nextButton, (!email || !isValidEmail(email) || loading || socialLoading !== null) && styles.nextButtonDisabled]}
            onPress={() => {
              logger.info('Next button pressed', { email, loading, socialLoading }, 'AuthMethodsScreen');
              handleEmailAuth();
            }}
            disabled={!email || !isValidEmail(email) || loading || socialLoading !== null}
          >
            {loading ? (
              <ActivityIndicator color={colors.black} />
            ) : (
              (!email || !isValidEmail(email) || loading || socialLoading !== null) ? (
                <Text style={[styles.nextButtonText, styles.nextButtonTextDisabled]}>Next</Text>
              ) : (
                <LinearGradient
                  colors={[colors.gradientStart, colors.gradientEnd]}
                  start={{ x: 0, y: 0 }}
                  end={{ x: 1, y: 0 }}
                  style={styles.gradientNextButton}
                >
                  <Text style={styles.nextButtonText}>Next</Text>
                </LinearGradient>
              )
            )}
          </TouchableOpacity>

        </View>

        {/* Help Link */}
        <View style={styles.helpSection}>
          <TouchableOpacity onPress={() => Linking.openURL('https://t.me/wesplit_support_bot')}>
            <Text style={styles.helpText}>Need help?</Text>
          </TouchableOpacity>
        </View>
      </ScrollView>
    </KeyboardAvoidingView>
  );
};

export default AuthMethodsScreen; <|MERGE_RESOLUTION|>--- conflicted
+++ resolved
@@ -21,18 +21,6 @@
 import AsyncStorage from '@react-native-async-storage/async-storage';
 import { firebaseAuth, firestoreService, auth } from '../../config/firebase/firebase';
 import { collection, query, where, getDocs } from 'firebase/firestore';
-<<<<<<< HEAD
-import { db } from '../../config/firebase';
-import { walletService } from '../../services/WalletService';
-import { authService } from '../../services/AuthService';
-import { firebaseDataService } from '../../services/firebaseDataService';
-import { sendVerificationCode } from '../../services/firebaseFunctionsService';
-import { logOAuthConfiguration } from '../../utils/oauthTest';
-import { logger } from '../../services/loggingService';
-import { testEnvironmentVariables } from '../../utils/envTest';
-import { logOAuthDebugInfo } from '../../utils/oauthDebugger';
-import { Header } from '../../components/shared';
-=======
 import { db } from '../../config/firebase/firebase';
 import { walletService } from '../../services/wallet';
 import { authService } from '../../services/auth';
@@ -42,7 +30,6 @@
 import { logger } from '../../services/core';
 import { testEnvironmentVariables } from '../../utils/core';
 import { logOAuthDebugInfo } from '../../utils/core';
->>>>>>> 71de1ecb
 
 // Background wallet creation: Automatically creates Solana wallet for new users
 // without blocking the UI or showing any modals
@@ -641,7 +628,11 @@
       >
         {/* Logo Section */}
         {/* Header with Logo */}
-        <Header variant="logoOnly" />
+        <View style={styles.header}>
+          <View style={styles.logoSection}>
+            <Image source={{ uri: 'https://firebasestorage.googleapis.com/v0/b/wesplit-35186.firebasestorage.app/o/visuals-app%2FWeSplitLogoName.png?alt=media&token=f785d9b1-f4e8-4f51-abac-e17407e4a48f' }} style={styles.logo} />
+          </View>
+        </View>
 
         <View style={styles.contentContainer}>
           {/* Social Login Buttons */}
