/**
 * Fair Split Header Component
 * Displays bill information and navigation
 */

import React from 'react';
import { View, Text, Image } from 'react-native';
import { LinearGradient } from 'expo-linear-gradient';
<<<<<<< HEAD
import { colors } from '@theme/colors';
import { spacing } from '@theme/spacing';
import { typography } from '@theme/typography';
import { Header } from '../../../components/shared';
=======
import { colors } from '../../../theme/colors';
import { spacing } from '../../../theme/spacing';
import { typography } from '../../../theme/typography';
>>>>>>> 71de1ecb
import { styles } from '../styles';

// Local image mapping for category icons
const CATEGORY_IMAGES_LOCAL: { [key: string]: any } = {
  trip: require('../../../../assets/trip-icon-black.png'),
  food: require('../../../../assets/food-icon-black.png'),
  home: require('../../../../assets/house-icon-black.png'),
  event: require('../../../../assets/event-icon-black.png'),
  rocket: require('../../../../assets/rocket-icon-black.png'),
};

interface FairSplitHeaderProps {
  billName: string;
  billDate: string;
  totalAmount: number;
  category?: string;
  onBackPress: () => void;
  isRealtimeActive?: boolean;
}

const FairSplitHeader: React.FC<FairSplitHeaderProps> = ({
  billName,
  billDate,
  totalAmount,
  category = 'food',
  onBackPress,
  isRealtimeActive = false
}) => {
  const renderRealtimeIndicator = () => {
    if (!isRealtimeActive) return null;
    
    return (
      <View style={styles.realtimeIndicator}>
        <View style={styles.realtimeDot} />
        <Text style={styles.realtimeText}>Live</Text>
      </View>
    );
  };

  return (
    <>
      {/* Navigation Header */}
      <Header
        title="Fair Split"
        onBackPress={onBackPress}
        rightElement={renderRealtimeIndicator()}
      />

      {/* Bill Summary Card */}
      <LinearGradient
        colors={[colors.green, colors.greenBlue]}
        style={styles.billCard}
        start={{ x: 0, y: 0 }}
        end={{ x: 1, y: 0 }}
      >
        <View style={styles.billHeader}>
          <Image
            source={CATEGORY_IMAGES_LOCAL[category]}
            style={styles.billIconImage}
            resizeMode="contain"
          />
          <View style={styles.billTitleContainer}>
            <Text style={styles.billTitle}>
              {billName}
            </Text>
            <Text style={styles.billDate}>
              {billDate}
            </Text>
          </View>
        </View>
        
        <View style={styles.billAmountContainer}>
          <Text style={styles.billAmountLabel}>Total Bill</Text>
          <Text style={styles.billAmountUSDC}>
            {totalAmount.toFixed(1)} USDC
          </Text>
        </View>
        <View style={styles.billCardDotLeft}/>
        <View style={styles.billCardDotRight}/>
      </LinearGradient>
    </>
  );
};

export default FairSplitHeader;<|MERGE_RESOLUTION|>--- conflicted
+++ resolved
@@ -4,18 +4,11 @@
  */
 
 import React from 'react';
-import { View, Text, Image } from 'react-native';
+import { View, Text, TouchableOpacity, Image } from 'react-native';
 import { LinearGradient } from 'expo-linear-gradient';
-<<<<<<< HEAD
-import { colors } from '@theme/colors';
-import { spacing } from '@theme/spacing';
-import { typography } from '@theme/typography';
-import { Header } from '../../../components/shared';
-=======
 import { colors } from '../../../theme/colors';
 import { spacing } from '../../../theme/spacing';
 import { typography } from '../../../theme/typography';
->>>>>>> 71de1ecb
 import { styles } from '../styles';
 
 // Local image mapping for category icons
@@ -44,25 +37,32 @@
   onBackPress,
   isRealtimeActive = false
 }) => {
-  const renderRealtimeIndicator = () => {
-    if (!isRealtimeActive) return null;
-    
-    return (
-      <View style={styles.realtimeIndicator}>
-        <View style={styles.realtimeDot} />
-        <Text style={styles.realtimeText}>Live</Text>
-      </View>
-    );
-  };
-
   return (
     <>
       {/* Navigation Header */}
-      <Header
-        title="Fair Split"
-        onBackPress={onBackPress}
-        rightElement={renderRealtimeIndicator()}
-      />
+      <View style={styles.header}>
+        <TouchableOpacity 
+          style={styles.backButton} 
+          onPress={onBackPress}
+        >
+          <Image 
+            source={require('../../../../assets/chevron-left.png')} 
+            style={styles.backButtonIcon}
+          />
+        </TouchableOpacity>
+        
+        <View style={styles.headerTitleContainer}>
+          <Text style={styles.headerTitle}>Fair Split</Text>
+          {isRealtimeActive && (
+            <View style={styles.realtimeIndicator}>
+              <View style={styles.realtimeDot} />
+              <Text style={styles.realtimeText}>Live</Text>
+            </View>
+          )}
+        </View>
+        
+        <View style={{ width: 40 }} />
+      </View>
 
       {/* Bill Summary Card */}
       <LinearGradient
