import React, { useState, useRef } from 'react';
import {
  View,
  Text,
  TouchableOpacity,
  StatusBar,
  Image,
  Alert,
  Linking,
} from 'react-native';
import { LinearGradient } from 'expo-linear-gradient';
import { CameraView, useCameraPermissions } from 'expo-camera';
import QrCodeView from '../../services/core/QrCodeView';  
import Icon from '../../components/Icon';
import { styles } from './QRCodeScreen.styles';
import { colors } from '../../theme';
<<<<<<< HEAD
import { parseUri, isSolanaPayUri, extractRecipientAddress, isValidSolanaAddress, createUsdcRequestUri } from '@features/qr';
import { parseWeSplitDeepLink } from '../../services/deepLinkHandler';
import { logger } from '../../services/loggingService';
import { Container, Header } from '../../components/shared';
=======
import { parseUri, isSolanaPayUri, extractRecipientAddress, createUsdcRequestUri } from '../../services/core/solanaPay';
import { isValidSolanaAddress } from '../../utils/validation';
import { parseWeSplitDeepLink } from '../../services/core/deepLinkHandler';
import { logger } from '../../services/core';
import { Container } from '../../components/shared';
>>>>>>> 71de1ecb

// Fonction pour hacher l'adresse du wallet
const hashWalletAddress = (address: string): string => {
  if (!address || address.length < 8) {return address;}

  const start = address.substring(0, 4);
  const end = address.substring(address.length - 4);

  return `${start}...${end}`;
};

interface QRCodeScreenProps {
  onBack: () => void;
  userPseudo: string;
  userWallet: string;
  qrValue: string;
  navigation?: any; // Add navigation prop for split invitations
}

type TabType = 'myCode' | 'scan';

const QRCodeScreen: React.FC<QRCodeScreenProps> = ({
  onBack,
  userPseudo,
  userWallet,
  qrValue,
  navigation,
}) => {
  const [activeTab, setActiveTab] = useState<TabType>('myCode');
  const [permission, requestPermission] = useCameraPermissions();
  const [scanned, setScanned] = useState(false);
  const [isScanning, setIsScanning] = useState(true);
  const lastScanTime = useRef<number>(0);
  const scanThrottleMs = 1500; // 1.5 seconds throttle

  const hasPermission = permission?.granted;
  
  // Debug camera permission state
  React.useEffect(() => {
    logger.info('Camera permission state changed', {
      permission: permission?.granted,
      canAskAgain: permission?.canAskAgain,
      status: permission?.status
    }, 'QRCodeScreen');
  }, [permission]);

  const resetScanner = () => {
    setScanned(false);
    setIsScanning(true);
  };

  const handleBarCodeScanned = ({ type, data }: { type: string; data: string }) => {
    const now = Date.now();
    
    // Throttle scans to prevent double navigation
    if (now - lastScanTime.current < scanThrottleMs) {
      return;
    }
    
    lastScanTime.current = now;
    
    if (scanned || !isScanning) {
      return;
    }
    
    setScanned(true);
    setIsScanning(false);
    
    logger.info('QR Code scanned', { data }, 'QRCodeScreen');
    
    try {
      // Check if it's a WeSplit deep link
      if (data.startsWith('wesplit://')) {
        const linkData = parseWeSplitDeepLink(data);
        if (linkData) {
          switch (linkData.action) {
            case 'join-split':
              // Navigate to SplitDetails screen with the invitation data
              if (navigation) {
                navigation.navigate('SplitDetails', {
                  shareableLink: data,
                  splitInvitationData: linkData.splitInvitationData
                });
              } else {
                Alert.alert(
                  'Split Invitation Found',
                  'Join this split to participate in the bill sharing.',
                  [
                    { text: 'OK', onPress: () => resetScanner() }
                  ]
                );
              }
              return;
              
            case 'profile':
              // Navigate to contacts or show add contact option
              if (navigation) {
                navigation.navigate('Contacts', {
                  addContactFromQR: linkData
                });
              } else {
                Alert.alert(
                  'Profile QR Code',
                  `Add ${linkData.userName} as a contact?`,
                  [
                    { text: 'Cancel', onPress: () => resetScanner() },
                    { text: 'Add Contact', onPress: () => resetScanner() }
                  ]
                );
              }
              return;
              
            case 'send':
              // Navigate to Send screen with recipient
              if (navigation) {
                navigation.navigate('Send', {
                  recipientWalletAddress: linkData.recipientWalletAddress,
                  recipientName: linkData.userName,
                  recipientEmail: linkData.userEmail
                });
              } else {
                Alert.alert(
                  'Send Money QR Code',
                  `Send money to ${linkData.userName}?`,
                  [
                    { text: 'Cancel', onPress: () => resetScanner() },
                    { text: 'Send', onPress: () => resetScanner() }
                  ]
                );
              }
              return;
              
            case 'transfer':
              // Navigate to CryptoTransfer screen
              if (navigation) {
                navigation.navigate('CryptoTransfer', {
                  targetWallet: {
                    address: linkData.recipientWalletAddress,
                    name: linkData.userName || 'App Wallet',
                    type: 'personal'
                  },
                  prefillAmount: linkData.transferAmount ? parseFloat(linkData.transferAmount) : undefined
                });
              } else {
                Alert.alert(
                  'Transfer QR Code',
                  `Transfer to ${linkData.userName}?`,
                  [
                    { text: 'Cancel', onPress: () => resetScanner() },
                    { text: 'Transfer', onPress: () => resetScanner() }
                  ]
                );
              }
              return;
              
            default:
              Alert.alert(
                'Unsupported QR Code',
                'This WeSplit QR code is not supported in this version.',
                [
                  { text: 'OK', onPress: () => resetScanner() }
                ]
              );
              return;
          }
        } else {
          Alert.alert(
            'Invalid QR Code',
            'This QR code is not a valid WeSplit link.',
            [
              { text: 'OK', onPress: () => resetScanner() }
            ]
          );
          return;
        }
      }
      
      // Check if it's a Solana Pay URI
      if (isSolanaPayUri(data)) {
        const parsed = parseUri(data);
        
        if (parsed.isValid) {
          // Valid Solana Pay USDC request
          Alert.alert(
            'QR Code Scanned',
            `Recipient: ${parsed.recipient}\nAmount: ${parsed.amount} USDC`,
            [
              { text: 'OK', onPress: () => resetScanner() }
            ]
          );
          return;
        } else {
          // Invalid Solana Pay URI
          Alert.alert(
            'Invalid QR Code',
            parsed.error || 'This QR code is not a valid USDC payment request',
            [
              { text: 'OK', onPress: () => resetScanner() }
            ]
          );
          return;
        }
      }
      
      // Check if it's a raw Solana address
      const recipient = extractRecipientAddress(data);
      if (recipient && isValidSolanaAddress(recipient)) {
        Alert.alert(
          'QR Code Scanned',
          `Solana Address: ${recipient}`,
          [
            { text: 'OK', onPress: () => resetScanner() }
          ]
        );
        return;
      }
      
      // Unsupported QR code
      Alert.alert(
        'Unsupported QR Code',
        'This QR code is not a valid Solana address, USDC payment request, or split invitation',
        [
          { text: 'OK', onPress: () => resetScanner() }
        ]
      );
      
    } catch (error) {
      console.error('Error processing QR code:', error);
      Alert.alert(
        'Error',
        'Failed to process QR code. Please try again.',
        [
          { text: 'OK', onPress: () => resetScanner() }
        ]
      );
    }
  };

  const renderHeader = () => (
    <Header
      title={activeTab === 'myCode' ? 'QR Code' : 'Scan QR Code'}
      onBackPress={() => {
        onBack();
      }}
    />
  );

  const renderMyCodeTab = () => (
    <View style={styles.tabContent}>
      <View style={styles.qrContainer}>
        <View style={styles.userInfo}>
          <Text style={styles.userPseudo}>{userPseudo}</Text>
          <Text style={styles.expiryText}>{hashWalletAddress(userWallet)}</Text>   
        </View>

        <View style={styles.qrCodeWrapper}>
          <QrCodeView
            value={userWallet}
            address={userWallet}
            useSolanaPay={true}
            size={270}
            backgroundColor="transparent"
            color={colors.black}
            showAddress={false}
            showButtons={false}
            subtext=""
            qrContainerBackgroundColor="transparent"
            label="WeSplit"
            message={`Send USDC to ${userPseudo}`}
          />
        </View>

      </View>
    </View>
  );

  const renderScanTab = () => {
    if (!hasPermission) {
      return (
        <View style={styles.tabContent}>
          <View style={styles.scanContainer}>
            <View style={styles.cameraFrame}>
              <View style={styles.scanArea}>
                <View style={styles.cameraPlaceholder}>
                  <Icon name="camera" size={48} color={colors.white70} />
                  <Text style={styles.cameraPlaceholderText}>Camera Permission Required</Text>
                  <TouchableOpacity 
                    style={styles.permissionButton}
                    onPress={async () => {
                      try {
                        const result = await requestPermission();
                        logger.info('Camera permission requested', { result }, 'QRCodeScreen');
                        if (!result.granted) {
                          Alert.alert(
                            'Camera Permission Required',
                            'WeSplit needs camera access to scan QR codes. Please enable it in your device settings.',
                            [
                              { text: 'Cancel', style: 'cancel' },
                              { text: 'Open Settings', onPress: () => Linking.openSettings() }
                            ]
                          );
                        }
                      } catch (error) {
                        logger.error('Error requesting camera permission', error, 'QRCodeScreen');
                        Alert.alert('Error', 'Failed to request camera permission. Please try again.');
                      }
                    }}
                  >
                    <Text style={styles.permissionButtonText}>Grant Permission</Text>
                  </TouchableOpacity>
                </View>
              </View>
            </View>
          </View>
        </View>
      );
    }

    return (
      <View style={styles.tabContent}>
        <View style={styles.cameraContainer}>
          <CameraView
            style={styles.camera}
            facing="back"
            onBarcodeScanned={scanned ? undefined : handleBarCodeScanned}
            barcodeScannerSettings={{
              barcodeTypes: ['qr'],
            }}
            onCameraReady={() => {
              logger.info('Camera ready for QR scanning', null, 'QRCodeScreen');
            }}
            onMountError={(error) => {
              logger.error('Camera mount error', error, 'QRCodeScreen');
              Alert.alert(
                'Camera Error',
                'Failed to initialize camera. Please check your device settings and try again.',
                [
                  { text: 'OK', onPress: () => resetScanner() }
                ]
              );
            }}
          />
          {/* Minimal overlay with just scan frame */}
          <View style={styles.scanOverlay}>
            <View style={styles.scanFrame}>
              <View style={styles.scanCorner} />
              <View style={[styles.scanCorner, styles.scanCornerTopRight]} />
              <View style={[styles.scanCorner, styles.scanCornerBottomLeft]} />
              <View style={[styles.scanCorner, styles.scanCornerBottomRight]} />
            </View>
            <Text style={styles.scanInstruction}>
              Position the QR code within the frame
            </Text>
          </View>
        </View>
      </View>
    );
  };

  const renderToggle = () => (
    <View style={styles.toggleContainer}>
      {activeTab === 'myCode' ? (
        <LinearGradient
          colors={[colors.gradientStart, colors.gradientEnd]}
          start={{ x: 0, y: 0 }}
          end={{ x: 1, y: 0 }}
          style={styles.toggleButtonGradient}
        >
          <TouchableOpacity
            style={styles.toggleButton}
            onPress={() => setActiveTab('myCode')}
          >
            <Text style={styles.toggleButtonTextActive}>
              My Code
            </Text>
          </TouchableOpacity>
        </LinearGradient>
      ) : (
        <TouchableOpacity
          style={styles.toggleButton}
          onPress={() => setActiveTab('myCode')}
        >
          <Text style={styles.toggleButtonText}>
            My Code
          </Text>
        </TouchableOpacity>
      )}
      
      {activeTab === 'scan' ? (
        <LinearGradient
          colors={[colors.gradientStart, colors.gradientEnd]}
          start={{ x: 0, y: 0 }}
          end={{ x: 1, y: 0 }}
          style={styles.toggleButtonGradient}
        >
          <TouchableOpacity
            style={styles.toggleButton}
            onPress={() => setActiveTab('scan')}
          >
            <Text style={styles.toggleButtonTextActive}>
              Scan
            </Text>
          </TouchableOpacity>
        </LinearGradient>
      ) : (
        <TouchableOpacity
          style={styles.toggleButton}
          onPress={() => setActiveTab('scan')}
        >
          <Text style={styles.toggleButtonText}>
            Scan
          </Text>
        </TouchableOpacity>
      )}
    </View>
  );

  return (
    <Container>
      <StatusBar barStyle="light-content" backgroundColor={colors.black} />

      {renderHeader()}

      {activeTab === 'myCode' ? renderMyCodeTab() : renderScanTab()}

      {renderToggle()}
    </Container>
  );
};

export default QRCodeScreen;<|MERGE_RESOLUTION|>--- conflicted
+++ resolved
@@ -14,18 +14,11 @@
 import Icon from '../../components/Icon';
 import { styles } from './QRCodeScreen.styles';
 import { colors } from '../../theme';
-<<<<<<< HEAD
-import { parseUri, isSolanaPayUri, extractRecipientAddress, isValidSolanaAddress, createUsdcRequestUri } from '@features/qr';
-import { parseWeSplitDeepLink } from '../../services/deepLinkHandler';
-import { logger } from '../../services/loggingService';
-import { Container, Header } from '../../components/shared';
-=======
 import { parseUri, isSolanaPayUri, extractRecipientAddress, createUsdcRequestUri } from '../../services/core/solanaPay';
 import { isValidSolanaAddress } from '../../utils/validation';
 import { parseWeSplitDeepLink } from '../../services/core/deepLinkHandler';
 import { logger } from '../../services/core';
 import { Container } from '../../components/shared';
->>>>>>> 71de1ecb
 
 // Fonction pour hacher l'adresse du wallet
 const hashWalletAddress = (address: string): string => {
@@ -265,12 +258,24 @@
   };
 
   const renderHeader = () => (
-    <Header
-      title={activeTab === 'myCode' ? 'QR Code' : 'Scan QR Code'}
-      onBackPress={() => {
-        onBack();
-      }}
-    />
+    <View style={styles.header}>
+      <TouchableOpacity 
+        style={styles.backButton} 
+        onPress={() => {
+          onBack();
+        }}
+        activeOpacity={0.7}
+      >
+        <Image
+          source={require('../../../assets/chevron-left.png')}
+          style={styles.backIcon}
+        />
+      </TouchableOpacity>
+      <Text style={styles.headerTitle}>
+        {activeTab === 'myCode' ? 'QR Code' : 'Scan QR Code'}
+      </Text>
+      <View style={styles.menuButton} />
+    </View>
   );
 
   const renderMyCodeTab = () => (
