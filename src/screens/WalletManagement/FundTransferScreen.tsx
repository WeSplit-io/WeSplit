import React, { useState, useEffect } from 'react';
import {
  View,
  Text,
  StyleSheet,
  TouchableOpacity,
  Alert,
  ScrollView,
  TextInput,
  ActivityIndicator
} from 'react-native';
import { useApp } from '../../context/AppContext';
import { walletService } from '../../services/wallet';
import { colors, spacing, typography } from '../../theme';
<<<<<<< HEAD
import { logger } from '../../services/loggingService';
import { Container, Header } from '../../components/shared';
=======
import { logger } from '../../services/core';
import { Container } from '../../components/shared';
>>>>>>> 71de1ecb

interface FundTransferScreenProps {
  navigation: any;
  route: any;
}

const FundTransferScreen: React.FC<FundTransferScreenProps> = ({ navigation, route }) => {
  const { state } = useApp();
  const currentUser = state.currentUser;
  const [linkedWallets, setLinkedWallets] = useState<WalletLink[]>([]);
  const [loading, setLoading] = useState(true);
  const [transferring, setTransferring] = useState(false);
  const [selectedWallet, setSelectedWallet] = useState<WalletLink | null>(null);
  const [amount, setAmount] = useState('');
  const [appWalletAddress, setAppWalletAddress] = useState('');

  useEffect(() => {
    loadLinkedWallets();
    loadAppWalletAddress();
  }, []);

  const loadLinkedWallets = async () => {
    try {
      setLoading(true);
      if (!currentUser?.id) {
        logger.warn('No current user', null, 'FundTransferScreen');
        return;
      }

      logger.info('Loading linked wallets for user', { userId: currentUser.id }, 'FundTransferScreen');
      // Get linked wallets from walletService
      const wallets = await walletService.getLinkedWallets(currentUser.id.toString());
      setLinkedWallets(wallets);
      
      logger.info('Loaded wallets', { count: wallets.length }, 'FundTransferScreen');
    } catch (error) {
      console.error('🔗 FundTransferScreen: Error loading linked wallets:', error);
      Alert.alert('Error', 'Failed to load linked wallets');
    } finally {
      setLoading(false);
    }
  };

  const loadAppWalletAddress = async () => {
    try {
      // In a real implementation, you would get the user's app wallet address
      // For now, we'll use a placeholder
      setAppWalletAddress('E7W2pyGG9Vkc4FWiEyZPUd7sBvNsrKkhqaA6nnRauniF');
    } catch (error) {
      console.error('🔗 FundTransferScreen: Error loading app wallet address:', error);
    }
  };

  const handleTransferFunds = async () => {
    try {
      if (!selectedWallet) {
        Alert.alert('Error', 'Please select a wallet to transfer from');
        return;
      }

      const transferAmount = parseFloat(amount);
      if (isNaN(transferAmount) || transferAmount <= 0) {
        Alert.alert('Error', 'Please enter a valid amount');
        return;
      }

      setTransferring(true);

      logger.info('Starting fund transfer', { from: selectedWallet.walletAddress, to: appWalletAddress, amount: transferAmount, currency: 'SOL' }, 'FundTransferScreen');

      // Transfer funds using the secure wallet linking service
      // Wallet linking functionality moved to walletService
      const transferResult = { success: false, error: 'Transfer functionality not implemented' }; // Placeholder

      if (transferResult.success) {
        Alert.alert(
          'Transfer Successful',
          `Successfully transferred ${transferAmount} SOL to your app wallet!\n\nTransaction ID: ${transferResult.transactionId}`,
          [
            {
              text: 'Continue',
              onPress: () => {
                navigation.goBack();
              }
            }
          ]
        );
      } else {
        Alert.alert('Transfer Failed', transferResult.error || 'Unknown error occurred');
      }

    } catch (error) {
      console.error('🔗 FundTransferScreen: Error transferring funds:', error);
      Alert.alert('Error', 'Failed to transfer funds');
    } finally {
      setTransferring(false);
    }
  };

  const formatWalletAddress = (address: string) => {
    return `${address.slice(0, 8)}...${address.slice(-8)}`;
  };

  const formatDate = (date: Date) => {
    return date.toLocaleDateString() + ' ' + date.toLocaleTimeString();
  };

  if (loading) {
    return (
      <View style={styles.loadingContainer}>
        <ActivityIndicator size="large" color={colors.green} />
        <Text style={styles.loadingText}>Loading linked wallets...</Text>
      </View>
    );
  }

  return (
    <Container>
      <Header
        title="Transfer Funds"
        variant="titleOnly"
      />

      <ScrollView style={styles.scrollView}>
        {/* App Wallet Info */}
        <View style={styles.section}>
          <Text style={styles.sectionTitle}>Your App Wallet</Text>
          <View style={styles.walletCard}>
            <Text style={styles.walletName}>WeSplit App Wallet</Text>
            <Text style={styles.walletAddress}>
              {formatWalletAddress(appWalletAddress)}
            </Text>
            <Text style={styles.walletType}>Internal Wallet</Text>
          </View>
        </View>

        {/* Select Source Wallet */}
        <View style={styles.section}>
          <Text style={styles.sectionTitle}>Select Source Wallet</Text>
          {linkedWallets.length === 0 ? (
            <View style={styles.emptyContainer}>
              <Text style={styles.emptyTitle}>No Linked Wallets</Text>
              <Text style={styles.emptySubtitle}>
                You need to link an external wallet first to transfer funds.
              </Text>
              <TouchableOpacity 
                style={styles.linkWalletButton}
                onPress={() => navigation.navigate('ExternalWalletConnection')}
              >
                <Text style={styles.linkWalletButtonText}>Link External Wallet</Text>
              </TouchableOpacity>
            </View>
          ) : (
            linkedWallets.map((wallet) => (
              <TouchableOpacity
                key={wallet.id}
                style={[
                  styles.walletCard,
                  selectedWallet?.id === wallet.id && styles.selectedWalletCard
                ]}
                onPress={() => setSelectedWallet(wallet)}
              >
                <View style={styles.walletHeader}>
                  <Text style={styles.walletName}>{wallet.walletName}</Text>
                  <View style={styles.walletTypeBadge}>
                    <Text style={styles.walletTypeText}>{wallet.walletType}</Text>
                  </View>
                </View>
                <Text style={styles.walletAddress}>
                  {formatWalletAddress(wallet.walletAddress)}
                </Text>
                <Text style={styles.walletLinkedDate}>
                  Linked: {formatDate(wallet.linkedAt)}
                </Text>
                {wallet.balance !== undefined && (
                  <Text style={styles.walletBalance}>
                    Balance: {wallet.balance.toFixed(4)} SOL
                  </Text>
                )}
              </TouchableOpacity>
            ))
          )}
        </View>

        {/* Transfer Amount */}
        {selectedWallet && (
          <View style={styles.section}>
            <Text style={styles.sectionTitle}>Transfer Amount</Text>
            <View style={styles.amountContainer}>
              <TextInput
                style={styles.amountInput}
                value={amount}
                onChangeText={setAmount}
                placeholder="Enter amount in SOL"
                placeholderTextColor={colors.textLightSecondary}
                keyboardType="numeric"
              />
              <Text style={styles.currencyLabel}>SOL</Text>
            </View>
            <Text style={styles.amountHint}>
              Transfer from {selectedWallet.walletName} to your app wallet
            </Text>
          </View>
        )}

        {/* Transfer Button */}
        {selectedWallet && amount && (
          <View style={styles.section}>
            <TouchableOpacity
              style={[
                styles.transferButton,
                transferring && styles.transferButtonDisabled
              ]}
              onPress={handleTransferFunds}
              disabled={transferring}
            >
              {transferring ? (
                <ActivityIndicator size="small" color="white" />
              ) : (
                <Text style={styles.transferButtonText}>Transfer Funds</Text>
              )}
            </TouchableOpacity>
          </View>
        )}
      </ScrollView>
    </Container>
  );
};

const styles = StyleSheet.create({
  loadingContainer: {
    flex: 1,
    justifyContent: 'center',
    alignItems: 'center',
    backgroundColor: colors.darkBackground,
  },
  loadingText: {
    marginTop: 16,
    fontSize: 16,
    color: colors.textLight,
  },

  scrollView: {
    flex: 1,
  },
  section: {
    paddingVertical: 20,
  },
  sectionTitle: {
    fontSize: 18,
    fontWeight: 'bold',
    color: colors.textLight,
    marginBottom: 12,
  },
  walletCard: {
    backgroundColor: colors.darkCard,
    padding: 16,
    borderRadius: 12,
    borderWidth: 1,
    borderColor: colors.darkBorder,
    marginBottom: 12,
  },
  selectedWalletCard: {
    borderColor: colors.primaryGreen,
    borderWidth: 2,
  },
  walletHeader: {
    flexDirection: 'row',
    justifyContent: 'space-between',
    alignItems: 'center',
    marginBottom: 8,
  },
  walletName: {
    fontSize: 16,
    fontWeight: 'bold',
    color: colors.textLight,
  },
  walletTypeBadge: {
    backgroundColor: colors.primaryGreen,
    paddingHorizontal: 8,
    paddingVertical: 4,
    borderRadius: 12,
  },
  walletTypeText: {
    fontSize: 12,
    fontWeight: '600',
    color: 'white',
  },
  walletAddress: {
    fontSize: 14,
    color: colors.textLight,
    fontFamily: 'monospace',
    marginBottom: 4,
  },
  walletType: {
    fontSize: 14,
    color: colors.textLightSecondary,
    marginBottom: 4,
  },
  walletLinkedDate: {
    fontSize: 14,
    color: colors.textLightSecondary,
    marginBottom: 4,
  },
  walletBalance: {
    fontSize: 14,
    color: colors.textLight,
    fontWeight: '600',
  },
  emptyContainer: {
    alignItems: 'center',
    padding: 40,
  },
  emptyTitle: {
    fontSize: 18,
    fontWeight: 'bold',
    color: colors.textLight,
    marginBottom: 8,
  },
  emptySubtitle: {
    fontSize: 16,
    color: colors.textLightSecondary,
    textAlign: 'center',
    marginBottom: 24,
  },
  linkWalletButton: {
    backgroundColor: colors.primaryGreen,
    paddingHorizontal: 24,
    paddingVertical: 12,
    borderRadius: 8,
  },
  linkWalletButtonText: {
    color: 'white',
    fontWeight: '600',
  },
  amountContainer: {
    flexDirection: 'row',
    alignItems: 'center',
    backgroundColor: colors.darkCard,
    borderRadius: 12,
    borderWidth: 1,
    borderColor: colors.darkBorder,
    paddingHorizontal: 16,
    paddingVertical: 12,
  },
  amountInput: {
    flex: 1,
    fontSize: 18,
    color: colors.textLight,
  },
  currencyLabel: {
    fontSize: 18,
    fontWeight: 'bold',
    color: colors.textLight,
    marginLeft: 8,
  },
  amountHint: {
    fontSize: 14,
    color: colors.textLightSecondary,
    marginTop: 8,
  },
  transferButton: {
    backgroundColor: colors.primaryGreen,
    paddingVertical: 16,
    borderRadius: 12,
    alignItems: 'center',
  },
  transferButtonDisabled: {
    opacity: 0.6,
  },
  transferButtonText: {
    color: 'white',
    fontSize: 18,
    fontWeight: 'bold',
  },
});

export default FundTransferScreen; <|MERGE_RESOLUTION|>--- conflicted
+++ resolved
@@ -12,13 +12,8 @@
 import { useApp } from '../../context/AppContext';
 import { walletService } from '../../services/wallet';
 import { colors, spacing, typography } from '../../theme';
-<<<<<<< HEAD
-import { logger } from '../../services/loggingService';
-import { Container, Header } from '../../components/shared';
-=======
 import { logger } from '../../services/core';
 import { Container } from '../../components/shared';
->>>>>>> 71de1ecb
 
 interface FundTransferScreenProps {
   navigation: any;
@@ -137,10 +132,9 @@
 
   return (
     <Container>
-      <Header
-        title="Transfer Funds"
-        variant="titleOnly"
-      />
+      <View style={styles.header}>
+        <Text style={styles.title}>Transfer Funds</Text>
+      </View>
 
       <ScrollView style={styles.scrollView}>
         {/* App Wallet Info */}
@@ -260,7 +254,16 @@
     fontSize: 16,
     color: colors.textLight,
   },
-
+  header: {
+    paddingVertical: 20,
+    borderBottomWidth: 1,
+    borderBottomColor: colors.darkBorder,
+  },
+  title: {
+    fontSize: 24,
+    fontWeight: 'bold',
+    color: colors.textLight,
+  },
   scrollView: {
     flex: 1,
   },
