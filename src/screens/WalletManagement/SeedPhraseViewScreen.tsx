import React, { useState, useEffect } from 'react';
import {
  View,
  Text,
  TouchableOpacity,
  Alert,
  Image,
  Clipboard,
} from 'react-native';
import SafeAreaWrapper from '../../components/SafeAreaWrapper';
import { useNavigation } from '@react-navigation/native';
import Icon from '../../components/Icon';
import { colors } from '../../theme/colors';
import { styles } from './styles';
import { useWallet } from '../../context/WalletContext';
import { walletService } from '../../services/wallet';
import { firebaseDataService } from '../../services/data';
import { useApp } from '../../context/AppContext';
<<<<<<< HEAD
import { logger } from '../../services/loggingService';
import { Container, Header } from '../../components/shared';
=======
import { logger } from '../../services/core';
import { Container } from '../../components/shared';
>>>>>>> 71de1ecb

const SeedPhraseViewScreen: React.FC = () => {
  const navigation = useNavigation<any>();
  const { state } = useApp();
  const currentUser = state.currentUser;
  const [isRevealed, setIsRevealed] = useState(false);
  const [seedPhrase, setSeedPhrase] = useState<string[]>([]);
  const [loading, setLoading] = useState(true);
  const [error, setError] = useState<string | null>(null);
  
  const { 
    // App wallet state (for seed phrase)
    appWalletAddress,
    appWalletConnected,
    // External wallet state (for fallback)
    walletInfo, 
    secretKey 
  } = useWallet();

  // Get seed phrase from secure device storage (never from database)
  useEffect(() => {
    const getSecureSeedPhrase = async () => {
      try {
        setLoading(true);
        setError(null);
        
        if (!currentUser?.id) {
          setLoading(false);
          return;
        }

        logger.info('Retrieving seed phrase from secure device storage', null, 'SeedPhraseViewScreen');
        
        // Initialize secure wallet if needed
        // Initialize secure wallet
        const { address, isNew } = await walletService.initializeSecureWallet(currentUser.id.toString());
        
        if (isNew) {
          logger.info('New secure wallet created for user', { userId: currentUser.id }, 'SeedPhraseViewScreen');
        } else {
          logger.info('Existing app wallet seed phrase retrieved for user', { userId: currentUser.id }, 'SeedPhraseViewScreen');
        }

        // Get the seed phrase from secure device storage
        // Get seed phrase from walletService
        const mnemonic = await walletService.getSeedPhrase(currentUser.id.toString());
        
        if (mnemonic) {
          // Format seed phrase for display
          const seedPhraseWords = mnemonic.split(' ');
          setSeedPhrase(seedPhraseWords);
          logger.info('Seed phrase retrieved successfully from device storage', null, 'SeedPhraseViewScreen');
        } else {
          // Don't show error - just leave seed phrase empty for user-friendly experience
          logger.info('No seed phrase found - user will see empty state', null, 'SeedPhraseViewScreen');
        }
      } catch (err) {
        console.error('🔐 SeedPhraseView: Error retrieving secure seed phrase:', err);
        // Don't show error to user - keep it user-friendly
      } finally {
        setLoading(false);
      }
    };

    getSecureSeedPhrase();
  }, [currentUser?.id]);

  const handleBack = () => {
    navigation.goBack();
  };

  const handleReveal = () => {
    if (seedPhrase.length === 0) {
      Alert.alert(
        'No Seed Phrase Available',
        'No seed phrase found for your wallet. This may be because:\n\n• Your wallet was created externally\n• The seed phrase is not available on this device\n\nYou can still use your wallet normally, but you won\'t be able to export it to other apps.',
        [{ text: 'OK' }]
      );
      return;
    }
    
    Alert.alert(
      'Security Warning',
      'Make sure no one is watching your screen before revealing your seed phrase.',
      [
        { text: 'Cancel', style: 'cancel' },
        { 
          text: 'Reveal', 
          style: 'destructive',
          onPress: () => setIsRevealed(true)
        }
      ]
    );
  };

  const handleNext = () => {
    navigation.navigate('SeedPhraseVerify' as never);
  };

  const handleCopySeedPhrase = async () => {
    if (seedPhrase.length === 0) {return;}
    
    try {
      const seedPhraseText = seedPhrase.join(' ');
      await Clipboard.setString(seedPhraseText);
      Alert.alert('Copied', 'Seed phrase copied to clipboard!');
    } catch (error) {
      Alert.alert('Error', 'Failed to copy seed phrase');
    }
  };

  const handleShowExportInstructions = () => {
    // Get export instructions from walletService
    const instructions = walletService.getExportInstructions();
    Alert.alert(
      'Export to External Wallets',
      instructions,
      [{ text: 'Got it' }]
    );
  };

  const handleDone = () => {
    navigation.navigate('Profile' as never);
  };


  if (loading) {
    return (
      <Container safeAreaEdges={['top', 'bottom']}>
        <Header
          title="Seed phrase"
          onBackPress={handleBack}
        />
        <View style={styles.loaderSeedPhraseContainer}>
          <Text style={styles.instructionsText}>Loading seed phrase...</Text>
        </View>
      </Container>
    );
  }

  if (error) {
    return (
      <Container safeAreaEdges={['top', 'bottom']}>
        <Header
          title="Seed phrase"
          onBackPress={handleBack}
        />
        <View style={styles.content}>
          <View style={styles.instructionsContainer}>
            <Text style={styles.instructionsTitle}>Seed Phrase Unavailable</Text>
            <Text style={styles.instructionsText}>
              {error}
            </Text>
            <Text style={styles.instructionsText}>
              This may be because you're using an external wallet or the seed phrase is not available for this wallet type.
            </Text>
          </View>
        </View>
        
        {/* Done Button */}
        <TouchableOpacity 
          style={styles.doneButtonFixed}
          onPress={handleDone}
        >
          <Text style={styles.doneButtonText}>Done</Text>
        </TouchableOpacity>
      </Container>
    );
  }

  return (
    <Container safeAreaEdges={['top', 'bottom']}>
        {/* Header */}
        <Header
          title="Seed phrase"
          onBackPress={handleBack}
        />

      <View style={styles.content}>
        {/* Instructions */}
        <View style={styles.instructionsContainer}>
          <Text style={styles.instructionsTitle}>Write Down Your Seed Phrase</Text>
          <Text style={styles.instructionsText}>
            {!isRevealed 
              ? "This is your single app wallet's 12-word seed phrase. Write it down on a paper and keep it in a safe place. This seed phrase is compatible with most external wallets like Phantom and Solflare."
              : "This is your single app wallet's 12-word seed phrase. Write it down on a paper and keep it in a safe place. You can use this to export your wallet to other apps."
            }
          </Text>
        </View>

        {/* Seed Phrase Display */}
        <View style={styles.seedPhraseContainer}>
          {!isRevealed ? (
            <TouchableOpacity 
              style={styles.blurredContainer}
              onPress={handleReveal}
              activeOpacity={0.8}
            >
              <View style={styles.blurOverlay} />
              <Text style={styles.blurredText}>Tap to reveal your seed phrase</Text>
              <Text style={styles.blurredSubtext}>Make sure no one is watching your screen.</Text>
              <View style={styles.revealButton}>
                <Image source={require('../../../assets/eye-icon.png')} style={styles.iconWrapper} />
                <Text style={styles.revealButtonText}>View</Text>
              </View>
            </TouchableOpacity>
          ) : (
            <View style={styles.seedPhraseGrid}>
              {seedPhrase.map((word, index) => (
                <View key={index} style={styles.seedWordContainer}>
                  <Text style={styles.seedWordNumber}>{index + 1}.</Text>
                  <Text style={styles.seedWord}>{word}</Text>
                </View>
              ))}
            </View>
          )}
        </View>

        {/* Action Buttons */}
        {isRevealed && seedPhrase.length > 0 && (
          <View style={styles.actionButtonsContainer}>
            <TouchableOpacity 
              style={styles.copyButton}
              onPress={handleCopySeedPhrase}
            >
              <Text style={styles.copyButtonText}>Copy Seed Phrase</Text>
            </TouchableOpacity>
            
          </View>
        )}

      </View>
      
      {/* Done Button - Fixed at bottom */}
      <TouchableOpacity 
        style={styles.doneButtonFixed}
        onPress={handleDone}
      >
        <Text style={styles.doneButtonText}>Done</Text>
      </TouchableOpacity>
    </Container>
  );
};

export default SeedPhraseViewScreen; <|MERGE_RESOLUTION|>--- conflicted
+++ resolved
@@ -16,13 +16,8 @@
 import { walletService } from '../../services/wallet';
 import { firebaseDataService } from '../../services/data';
 import { useApp } from '../../context/AppContext';
-<<<<<<< HEAD
-import { logger } from '../../services/loggingService';
-import { Container, Header } from '../../components/shared';
-=======
 import { logger } from '../../services/core';
 import { Container } from '../../components/shared';
->>>>>>> 71de1ecb
 
 const SeedPhraseViewScreen: React.FC = () => {
   const navigation = useNavigation<any>();
@@ -152,10 +147,16 @@
   if (loading) {
     return (
       <Container safeAreaEdges={['top', 'bottom']}>
-        <Header
-          title="Seed phrase"
-          onBackPress={handleBack}
-        />
+        <View style={styles.header}>
+        <TouchableOpacity onPress={handleBack} style={styles.backButton}>
+          <Image
+            source={require('../../../assets/chevron-left.png')}
+            style={styles.iconWrapper}
+          />
+        </TouchableOpacity>
+          <Text style={styles.headerTitle}>Seed phrase</Text>
+          <View style={styles.placeholder} />
+        </View>
         <View style={styles.loaderSeedPhraseContainer}>
           <Text style={styles.instructionsText}>Loading seed phrase...</Text>
         </View>
@@ -166,10 +167,16 @@
   if (error) {
     return (
       <Container safeAreaEdges={['top', 'bottom']}>
-        <Header
-          title="Seed phrase"
-          onBackPress={handleBack}
-        />
+        <View style={styles.header}>
+        <TouchableOpacity onPress={handleBack} style={styles.backButton}>
+          <Image
+            source={require('../../../assets/chevron-left.png')}
+            style={styles.iconWrapper}
+          />
+        </TouchableOpacity>
+          <Text style={styles.headerTitle}>Seed phrase</Text>
+          <View style={styles.placeholder} />
+        </View>
         <View style={styles.content}>
           <View style={styles.instructionsContainer}>
             <Text style={styles.instructionsTitle}>Seed Phrase Unavailable</Text>
@@ -195,11 +202,17 @@
 
   return (
     <Container safeAreaEdges={['top', 'bottom']}>
-        {/* Header */}
-        <Header
-          title="Seed phrase"
-          onBackPress={handleBack}
-        />
+      {/* Header */}
+      <View style={styles.header}>
+      <TouchableOpacity onPress={handleBack} style={styles.backButton}>
+          <Image
+            source={require('../../../assets/chevron-left.png')}
+            style={styles.iconWrapper}
+          />
+        </TouchableOpacity>
+        <Text style={styles.headerTitle}>Seed phrase</Text>
+        <View style={styles.placeholder} />
+      </View>
 
       <View style={styles.content}>
         {/* Instructions */}
