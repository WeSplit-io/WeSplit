import React, { useState, useEffect } from 'react';
import {
  View,
  Text,
  TouchableOpacity,
  ScrollView,
  Image,
  ImageBackground,
  Switch,
  Alert,
  ActivityIndicator,
  Clipboard,
  Modal,
  Animated,
  PanResponder,
  RefreshControl,
  StatusBar,
  Platform,
} from 'react-native';
import { useNavigation } from '@react-navigation/native';
import Icon from '../../components/Icon';
import NavBar from '../../components/NavBar';
import { useWallet } from '../../context/WalletContext';
import { useApp } from '../../context/AppContext';
import { firebaseDataService } from '../../services/data';
import { walletService, UserWalletBalance } from '../../services/wallet';
import { multiSignStateService } from '../../services/core';
import { colors } from '../../theme/colors';
import { spacing } from '../../theme/spacing';
import { styles } from './styles';
import { QRCodeScreen } from '../QRCode';
<<<<<<< HEAD
import { createUsdcRequestUri } from '@features/qr';
import { logger } from '../../services/loggingService';
import { Container, Header } from '../../components/shared';
=======
import { createUsdcRequestUri } from '../../services/core/solanaPay';
import { logger } from '../../services/core';
import { Container } from '../../components/shared';
>>>>>>> 71de1ecb

const WalletManagementScreen: React.FC = () => {
  const navigation = useNavigation<any>();
  const { state } = useApp();
  const currentUser = state.currentUser;
  const {
    // External wallet state (for funding/withdrawals)
    walletInfo,
    isConnected: externalWalletConnected,
    balance: externalWalletBalance,
    // App wallet state (for internal transactions)
    appWalletAddress,
    appWalletBalance,
    appWalletConnected,
    ensureAppWallet,
    getAppWalletBalance
  } = useWallet();

  // Local state
  const [localAppWalletBalance, setLocalAppWalletBalance] = useState<UserWalletBalance | null>(null);
  const [transactions, setTransactions] = useState<any[]>([]);
  const [multiSignEnabled, setMultiSignEnabled] = useState(false);
  const [isLoading, setIsLoading] = useState(true);
  const [loadingTransactions, setLoadingTransactions] = useState(false);
  const [refreshing, setRefreshing] = useState(false);
  const [multiSignRemainingDays, setMultiSignRemainingDays] = useState<number>(0);
  const [showMultiSignExplanation, setShowMultiSignExplanation] = useState(false);
  const [showMultiSignActivated, setShowMultiSignActivated] = useState(false);
  const [sliderValue] = useState(new Animated.Value(0));
  const [isSliderActive, setIsSliderActive] = useState(false);
  const [showQRCodeScreen, setShowQRCodeScreen] = useState(false);


  // Load multi-sign state on component mount
  useEffect(() => {
    const loadMultiSignState = async () => {
      try {
        const isEnabled = await multiSignStateService.loadMultiSignState();
        setMultiSignEnabled(isEnabled);

        if (isEnabled) {
          const remainingDays = await multiSignStateService.getRemainingDays();
          setMultiSignRemainingDays(remainingDays);
        }
      } catch (error) {
        console.error('Error loading multi-sign state:', error);
        setMultiSignEnabled(false);
      }
    };

    loadMultiSignState();
  }, []);

  // Load wallet information
  useEffect(() => {
    const loadWalletInfo = async () => {
      if (!currentUser?.id) {return;}

      try {
        setIsLoading(true);

        // Initialize app wallet for the user
        logger.info('Initializing app wallet for user', { userId: currentUser.id }, 'WalletManagementScreen');
        await ensureAppWallet(currentUser.id.toString());
        await getAppWalletBalance(currentUser.id.toString());

        // Also ensure user has a wallet for backward compatibility
        const walletResult = await walletService.ensureUserWallet(currentUser.id.toString());

        if (walletResult.success && walletResult.wallet) {
          if (__DEV__) { logger.info('Wallet ensured for user', { address: walletResult.wallet.address }, 'WalletManagementScreen'); }

          // Load app wallet balance for local state
          const balance = await walletService.getUserWalletBalance(currentUser.id.toString());
          setLocalAppWalletBalance(balance);

          // Load transactions using consolidated function
          await loadTransactions(false);

          // Load multi-signature wallets and transactions
          await loadMultiSigData();
        } else {
          console.error('❌ Failed to ensure wallet:', walletResult.error);
          // Show error state
          setLocalAppWalletBalance(null);

          // Check if this is an unrecoverable wallet error
          const errorMessage = walletResult.error || '';
          if (errorMessage.includes('unrecoverable')) {
            Alert.alert(
              'Wallet Recovery Failed',
              'Your wallet cannot be recovered with the current seed phrase. You can create a new wallet, but any funds in the old wallet will be lost unless you can recover the private key.\n\nWould you like to create a new wallet?',
              [
                {
                  text: 'Cancel',
                  style: 'cancel'
                },
                {
                  text: 'Create New Wallet',
                  onPress: async () => {
                    try {
                      // Clear existing wallet data first
                      await walletService.clearWalletDataForUser(currentUser.id.toString());

                      // Create a new wallet using the existing service
                      const newWalletResult = await walletService.ensureUserWallet(currentUser.id.toString());

                      if (newWalletResult.success && newWalletResult.wallet) {
                        Alert.alert(
                          'New Wallet Created',
                          `Your new wallet has been created successfully!\n\nAddress: ${newWalletResult.wallet.address}\n\nPlease save your seed phrase securely.`,
                          [{
                            text: 'OK',
                            onPress: () => {
                              // Reload wallet info
                              loadWalletInfo();
                            }
                          }]
                        );
                      } else {
                        Alert.alert(
                          'Error',
                          `Failed to create new wallet: ${newWalletResult.error}`,
                          [{ text: 'OK' }]
                        );
                      }
                    } catch (error) {
                      console.error('Error creating new wallet:', error);
                      Alert.alert(
                        'Error',
                        'Failed to create new wallet. Please try again or contact support.',
                        [{ text: 'OK' }]
                      );
                    }
                  }
                }
              ]
            );
          } else {
            Alert.alert(
              'Wallet Error',
              'Failed to initialize your wallet. Please try again or contact support if the issue persists.',
              [{ text: 'OK' }]
            );
          }
        }
      } catch (error) {
        console.error('Error loading wallet info:', error);
        setLocalAppWalletBalance(null);
        Alert.alert(
          'Loading Error',
          'Failed to load wallet information. Please check your connection and try again.',
          [{ text: 'OK' }]
        );
      } finally {
        setIsLoading(false);
      }
    };

    loadWalletInfo();
  }, [currentUser?.id]);

  // Monitor balance changes
  useEffect(() => {
    if (localAppWalletBalance) {
      logger.info('Balance updated', { totalUSD: localAppWalletBalance.totalUSD, usdcBalance: localAppWalletBalance.usdcBalance }, 'WalletManagementScreen');
    }
  }, [localAppWalletBalance?.totalUSD, localAppWalletBalance?.usdcBalance]);

  // Load multi-signature data
  const loadMultiSigData = async () => {
    if (!currentUser?.id) {return;}

    try {
      // Load user's multi-signature wallets
      const userMultiSigWallets = await walletService.getUserMultiSigWallets(currentUser.id.toString());

      if (__DEV__) {
        logger.info('Multi-signature data loaded', {
          walletsCount: userMultiSigWallets.length
        });
      }
    } catch (error) {
      console.error('Error loading multi-signature data:', error);
    }
  };

  // Consolidated transaction loading function
  const loadTransactions = async (showLoading = false) => {
    if (!currentUser?.id) {
      setLoadingTransactions(false);
      return;
    }

    try {
      if (showLoading) {
        setLoadingTransactions(true);
      }

      // Get user's transactions from Firebase
      const userTransactions = await firebaseDataService.transaction.getUserTransactions(
        currentUser.id.toString()
      );

      // Transform transactions for display with enhanced data
      const formattedTransactions = await Promise.all(
        userTransactions.map(async (tx) => {
          // Determine if this is an incoming or outgoing transaction
          const isIncoming = tx.to_user === currentUser.id.toString();
          const isOutgoing = tx.from_user === currentUser.id.toString();

          // Get recipient/sender name
          let recipientName = 'Unknown';
          let senderName = 'Unknown';

          try {
            // Always fetch both sender and recipient names for proper display
            if (tx.from_user) {
              const sender = await firebaseDataService.user.getCurrentUser(tx.from_user);
              senderName = sender.name || 'Unknown';
              if (__DEV__) {
                logger.debug('Fetched sender', { userId: tx.from_user, name: senderName }, 'WalletManagementScreen');
              }
            }
            if (tx.to_user) {
              const recipient = await firebaseDataService.user.getCurrentUser(tx.to_user);
              recipientName = recipient.name || 'Unknown';
              if (__DEV__) {
                logger.debug('Fetched recipient', { userId: tx.to_user, name: recipientName }, 'WalletManagementScreen');
              }
            }
          } catch (error) {
            logger.warn('Could not fetch user details for transaction', { transactionId: tx.id, error: error.message }, 'WalletManagementScreen');
          }

          return {
            id: tx.id,
            type: tx.type || 'send',
            recipient: isIncoming ? senderName : recipientName, // For incoming: show sender name, for outgoing: show recipient name
            sender: isIncoming ? recipientName : senderName,    // For incoming: show recipient name, for outgoing: show sender name
            note: tx.note || '',
            amount: tx.amount || 0,
            date: tx.created_at || new Date().toISOString(),
            status: tx.status || 'pending',
            currency: tx.currency || 'USDC',
            from_user: tx.from_user,
            to_user: tx.to_user,
            isIncoming,
            isOutgoing
          };
        })
      );

      setTransactions(formattedTransactions);

      if (__DEV__) {
        logger.info('Loaded transactions', { count: formattedTransactions.length }, 'WalletManagementScreen');
      }
    } catch (error) {
      console.error('Error loading transactions:', error);
      // Fallback to empty array
      setTransactions([]);
    } finally {
      if (showLoading) {
        setLoadingTransactions(false);
      }
    }
  };

  // Load transactions on component mount
  useEffect(() => {
    loadTransactions(true);
  }, [currentUser?.id]);

  const handleBack = () => {
    navigation.goBack();
  };


  const handleCopyAddress = async (address: string) => {
    try {
      await Clipboard.setString(address);
      Alert.alert('Copied', 'Wallet address copied to clipboard!');
    } catch (error) {
      Alert.alert('Error', 'Failed to copy address');
    }
  };

  const handleRefresh = async () => {
    try {
      setRefreshing(true);
      if (!currentUser?.id) {return;}

      logger.info('Manual refresh triggered', null, 'WalletManagementScreen');

      // Ensure user has a wallet first
      const walletResult = await walletService.ensureUserWallet(currentUser.id.toString());

      if (walletResult.success && walletResult.wallet) {
        logger.info('Refreshing wallet balance', null, 'WalletManagementScreen');

        // Refresh app wallet balance directly
        const balance = await walletService.getUserWalletBalance(currentUser.id.toString());

        if (balance) {
          logger.info('New balance detected', { totalUSD: balance.totalUSD, usdcBalance: balance.usdcBalance }, 'WalletManagementScreen');

          // Update local balance state
          setLocalAppWalletBalance(balance);

          // Also update the app wallet balance in context if available
          if (getAppWalletBalance) {
            try {
              await getAppWalletBalance(currentUser.id.toString());
            } catch (error) {
              logger.warn('Could not update context balance', { error: error.message }, 'WalletManagementScreen');
            }
          }
        } else {
          console.error('❌ WalletManagement: Failed to get wallet balance');
        }

        // Refresh transactions using consolidated function
        await loadTransactions(false);

        // Refresh multi-signature data
        await loadMultiSigData();

        // Refresh multi-sign state
        const isEnabled = await multiSignStateService.loadMultiSignState();
        setMultiSignEnabled(isEnabled);

        if (isEnabled) {
          const remainingDays = await multiSignStateService.getRemainingDays();
          setMultiSignRemainingDays(remainingDays);
        }

        logger.info('Refresh completed successfully', null, 'WalletManagementScreen');
      } else {
        console.error('❌ Failed to ensure wallet during refresh:', walletResult.error);
      }
    } catch (error) {
      console.error('❌ WalletManagement: Error during refresh:', error);
    } finally {
      setRefreshing(false);
    }
  };

  const handleViewTransactions = () => {
    // Navigate to transaction history screen
    navigation.navigate('TransactionHistory');
  };

  const handleMultiSignToggle = async (value: boolean) => {
    if (value) {
      // Show multi-sign explanation modal
      setShowMultiSignExplanation(true);
    } else {
      try {
        await multiSignStateService.saveMultiSignState(false);
        setMultiSignEnabled(false);
        setMultiSignRemainingDays(0);
      } catch (error) {
        console.error('Error saving multi-sign state:', error);
        Alert.alert('Error', 'Failed to update multi-sign state');
      }
    }
  };


  const handleApproveTransaction = async (transactionId: string) => {
    try {
      if (!currentUser?.id) {return;}

      const result = await walletService.approveMultiSigTransaction(transactionId, currentUser.id.toString());

      if (result.success) {
        Alert.alert('Success', 'Transaction approved successfully!');
        // Reload multi-signature data
        await loadMultiSigData();
      } else {
        Alert.alert('Error', result.error || 'Failed to approve transaction');
      }
    } catch (error) {
      console.error('Error approving transaction:', error);
      Alert.alert('Error', 'Failed to approve transaction');
    }
  };

  const handleRejectTransaction = async (transactionId: string) => {
    try {
      if (!currentUser?.id) {return;}

      const result = await walletService.rejectMultiSigTransaction(transactionId, currentUser.id.toString());

      if (result.success) {
        Alert.alert('Success', 'Transaction rejected successfully!');
        // Reload multi-signature data
        await loadMultiSigData();
      } else {
        Alert.alert('Error', result.error || 'Failed to reject transaction');
      }
    } catch (error) {
      console.error('Error rejecting transaction:', error);
      Alert.alert('Error', 'Failed to reject transaction');
    }
  };


  // Apple-style slider component
  const appleSlider = () => {
    const maxSlideDistance = 300; // Adjusted for container width minus thumb width

    const panResponder = PanResponder.create({
      onStartShouldSetPanResponder: () => true,
      onMoveShouldSetPanResponder: () => true,
      onPanResponderGrant: () => {
        setIsSliderActive(true);
      },
      onPanResponderMove: (_, gestureState) => {
        const newValue = Math.max(0, Math.min(gestureState.dx, maxSlideDistance));
        sliderValue.setValue(newValue);
      },
      onPanResponderRelease: (_, gestureState) => {
        if (gestureState.dx > maxSlideDistance * 0.6) { // 60% threshold
          // Complete the slide animation
          Animated.timing(sliderValue, {
            toValue: maxSlideDistance,
            duration: 200,
            useNativeDriver: false,
          }).start(() => {
            // Activate multi-sign
            setShowMultiSignExplanation(false);
            setShowMultiSignActivated(true);
            // Reset slider
            setTimeout(() => {
              sliderValue.setValue(0);
              setIsSliderActive(false);
            }, 1000);
          });
        } else {
          // Reset to start position
          Animated.timing(sliderValue, {
            toValue: 0,
            duration: 200,
            useNativeDriver: false,
          }).start(() => {
            setIsSliderActive(false);
          });
        }
      },
    });

    return (
      <View style={styles.appleSliderContainer} {...panResponder.panHandlers}>
        <Animated.View
          style={[
            styles.appleSliderTrack,
            {
              backgroundColor: sliderValue.interpolate({
                inputRange: [0, maxSlideDistance],
                outputRange: [colors.green10, colors.primaryGreen],
              }),
            },
          ]}
        >
          <Animated.Text
            style={[
              styles.appleSliderText,
              {
                color: sliderValue.interpolate({
                  inputRange: [0, maxSlideDistance],
                  outputRange: [colors.white50, colors.black],
                }),
              },
            ]}
          >
            Slide to activate
          </Animated.Text>
        </Animated.View>

        <Animated.View
          style={[
            styles.appleSliderThumb,
            {
              transform: [{ translateX: sliderValue }],
            },
          ]}
        >
          <Icon name="chevron-right" size={20} color={colors.black} />
        </Animated.View>
      </View>
    );
  };

  const formatAddress = (addr: string | null) => {
    if (!addr) {return 'No address';}
    return `${addr.substring(0, 6)}...${addr.substring(addr.length - 4)}`;
  };

  // Get display balance based on active wallet
  const getDisplayBalance = () => {
    // For wallet management, show app wallet balance as primary
    if (appWalletBalance !== null && appWalletBalance !== undefined) {
      return appWalletBalance;
    }
    // Fallback to local balance if context balance not available
    if (localAppWalletBalance !== null && localAppWalletBalance.totalUSD !== undefined) {
      return localAppWalletBalance.totalUSD;
    }
    // Fallback to external wallet balance if app wallet not available
    if (externalWalletConnected && externalWalletBalance !== null) {
      return externalWalletBalance;
    }
    return 0;
  };

  const renderTransactions = () => (
    <View style={styles.section}>
      <View style={styles.sectionHeader}>
        <Text style={styles.sectionTitle}>Transactions</Text>
        <TouchableOpacity onPress={handleViewTransactions}>
          <Text style={styles.seeAllText}>See all</Text>
        </TouchableOpacity>
      </View>

      {loadingTransactions ? (
        <View style={styles.loaderContainer}>
          <ActivityIndicator
            size="large"
            color={colors.primaryGreen}
            style={styles.loader}
          />
          <Text style={styles.loaderText}>Loading transactions...</Text>
        </View>
      ) : transactions.length > 0 ? (
        transactions.slice(0, 5).map((transaction) => {
          const transactionTime = new Date(transaction.date).toLocaleTimeString('en-US', {
            hour: '2-digit',
            minute: '2-digit',
            hour12: true
          });

          const transactionDate = new Date(transaction.date).toLocaleDateString('en-US', {
            month: 'short',
            day: 'numeric'
          });

          // Determine transaction type and styling using enhanced data
          const isIncoming = transaction.isIncoming || transaction.type === 'receive';
          const isOutgoing = transaction.isOutgoing || transaction.type === 'send';
          const isDeposit = transaction.type === 'deposit';
          const isWithdraw = transaction.type === 'withdraw';

          // Get appropriate icon and color
          let transactionIcon;
          let transactionColor;
          let transactionTitle;
          let transactionSubtitle;

          if (isIncoming) {
            transactionIcon = require('../../../assets/icon-receive.png');
            transactionColor = colors.primaryGreen;
            transactionTitle = `Received from ${transaction.recipient || 'someone'}`;
            transactionSubtitle = `+$${transaction.amount.toFixed(2)}`;
          } else if (isOutgoing) {
              transactionIcon = require('../../../assets/icon-send.png');
              transactionColor = colors.textLight;
            transactionTitle = `Sent to ${transaction.recipient || 'someone'}`;
            transactionSubtitle = `-$${transaction.amount.toFixed(2)}`;
          } else if (isDeposit) {
            transactionIcon = require('../../../assets/card-add.png');
            transactionColor = colors.primaryGreen;
            transactionTitle = 'Deposit';
            transactionSubtitle = `+$${transaction.amount.toFixed(2)}`;
          } else if (isWithdraw) {
            transactionIcon = require('../../../assets/widthdraw-icon.png');
            transactionColor = colors.textLight;
            transactionTitle = 'Withdrawal';
            transactionSubtitle = `-$${transaction.amount.toFixed(2)}`;
          } else {
            transactionIcon = { uri: 'https://firebasestorage.googleapis.com/v0/b/wesplit-35186.firebasestorage.app/o/visuals-app%2Ficon-send.png?alt=media&token=d733fbce-e383-4cae-bd93-2fc16c36a2d9' };
            transactionColor = colors.textLight;
            transactionTitle = transaction.recipient || 'Unknown';
            transactionSubtitle = `$${transaction.amount.toFixed(2)}`;
          }

          return (
            <TouchableOpacity
              key={transaction.id}
              style={styles.requestItemNew}
              onPress={() => {
                // Navigate to transaction details or show modal
                Alert.alert(
                  'Transaction Details',
                  `Type: ${transaction.type}\nAmount: $${transaction.amount.toFixed(2)}\nStatus: ${transaction.status}\nDate: ${transactionDate} ${transactionTime}\n${transaction.note ? `Note: ${transaction.note}` : ''}`,
                  [{ text: 'OK' }]
                );
              }}
              activeOpacity={0.7}
            >
              <View style={[styles.transactionAvatarNew, { backgroundColor: colors.white5 }]}>
                <Image source={transactionIcon} style={styles.transactionIcon} />
              </View>

              <View style={styles.transactionDetails}>
                <Text style={styles.transactionTitle}>{transactionTitle}</Text>
                <Text style={styles.transactionSubtitle}>
                  {transactionDate} • {transactionTime}
                </Text>
                {/*{transaction.note && (
                  <Text style={styles.transactionNote}>{transaction.note}</Text>
                )}*/}
              </View>

              <View style={{ alignItems: 'flex-end' }}>
                <Text style={[
                  styles.transactionAmount,
                  { color: isIncoming || isDeposit ? colors.primaryGreen : colors.textLight }
                ]}>
                  {isIncoming || isDeposit ? '+' : isOutgoing || isWithdraw ? '-' : ''}
                  {transaction.amount.toFixed(2)} USDC
                </Text>
                {/*<Text style={styles.transactionSource}>
                  {transaction.status === 'completed' ? 'Completed' :
                    transaction.status === 'pending' ? 'Pending' :
                      transaction.status === 'failed' ? 'Failed' : 'Unknown'}
                </Text>*/}
              </View>
            </TouchableOpacity>
          );
        })
      ) : (
        <View style={styles.emptyTransactions}>
          <Image
            source={{ uri: 'https://firebasestorage.googleapis.com/v0/b/wesplit-35186.firebasestorage.app/o/visuals-app%2Fgroup-enpty-state.png?alt=media&token=c3f4dae7-1628-4d8a-9836-e413e3824ebd' }}
            style={{ width: 80, height: 80, marginBottom: spacing.md, opacity: 0.5 }}
          />
          <Text style={styles.emptyTransactionsText}>No transactions yet</Text>
          <Text style={styles.emptyTransactionsSubtext}>
            Your transaction history will appear here once you start sending or receiving money
          </Text>
        </View>
      )}
    </View>
  );

  const handleExternalWalletConnectionSuccess = (result: any) => {
    logger.info('External wallet connected successfully', { result }, 'WalletManagementScreen');

    Alert.alert(
      'External Wallet Connected',
      `Successfully connected to your external wallet!\n\nYou can now transfer funds to your app wallet.`,
      [{ text: 'OK' }]
    );

    // Refresh the wallet data
    handleRefresh();
  };


  return (
    <Container>

      {/* Header */}
      <Header
        title="Wallet"
        onBackPress={handleBack}
      />

      <ScrollView
        style={styles.content}
        contentContainerStyle={styles.scrollContent}
        showsVerticalScrollIndicator={false}
        refreshControl={
          <RefreshControl
            refreshing={refreshing}
            onRefresh={handleRefresh}
            colors={[colors.primaryGreen]}
            tintColor={colors.primaryGreen}
          />
        }
      >
        {/* Balance Card */}
        <ImageBackground
          source={require('../../../assets/wallet-bg.png')}
          style={[styles.balanceCard, { alignItems: 'flex-start' }]}
          resizeMode="cover"
        >
          <View style={styles.balanceHeader}>
            <Text style={styles.balanceLabel}>
              WeSplit Wallet
            </Text>
            <View style={{ flexDirection: 'row', alignItems: 'center' }}>
              {/* QR Code Button for Profile Sharing */}
              <TouchableOpacity
                style={styles.qrCodeIcon}
                onPress={() => setShowQRCodeScreen(true)}
              >
                <Image
                  source={{ uri: 'https://firebasestorage.googleapis.com/v0/b/wesplit-35186.firebasestorage.app/o/visuals-app%2Fqr-code-scan.png?alt=media&token=3fc388bd-fdf7-4863-a8b1-9313490d6382' }}
                  style={styles.qrCodeImage}
                />
              </TouchableOpacity>
            </View>
          </View>

          {refreshing ? (
            <View style={styles.priceLoadingContainer}>
              <ActivityIndicator size="small" color={colors.black} />
              <Text style={styles.priceLoadingText}>
                Updating balance...
              </Text>
            </View>
          ) : (
            <View style={styles.balanceContainer}>
              {/* App Wallet Balance Display */}
              <View style={{ flex: 1, alignItems: 'flex-start' }}>
                <View style={{ flexDirection: 'row', alignItems: 'center', gap: 4 }}>
                  <Text style={[styles.balanceAmount, { textAlign: 'left', alignSelf: 'flex-start' }]}>
                    $ {(getDisplayBalance()).toFixed(2)}
                  </Text>
                </View>
              </View>
            </View>
          )}

          {/* Wallet Address with Copy Button */}
          <TouchableOpacity
            style={styles.walletAddressContainer}
            onPress={() => handleCopyAddress(appWalletAddress || '')}
          >
            <Text style={styles.balanceLimitText}>
              {formatAddress(appWalletAddress)}
            </Text>
            <Image
              source={require('../../../assets/copy-icon.png')}
              style={styles.copyIcon}
            />
          </TouchableOpacity>
        </ImageBackground>

        {/* Action Buttons */}
        <View style={styles.actionsGrid}>
          <View style={styles.actionButtonsRow}>
            <TouchableOpacity
              style={styles.actionButton}
              onPress={() => navigation.navigate('Send')}
            >
              <View style={styles.actionButtonCircle}>
                <Image
                  source={require('../../../assets/money-send.png')}
                  style={styles.actionButtonIconNoTint}
                />
              </View>
              <Text style={styles.actionButtonText}>Send</Text>
            </TouchableOpacity>

            <TouchableOpacity
              style={styles.actionButton}
              onPress={() => navigation.navigate('Contacts', { action: 'request' })}
            >
              <View style={styles.actionButtonCircle}>
                <Image
                  source={require('../../../assets/money-recive.png')}
                  style={styles.actionButtonIconNoTint}
                />
              </View>
              <Text style={styles.actionButtonText}>Request</Text>
            </TouchableOpacity>

            <TouchableOpacity
              style={styles.actionButton}
              onPress={() => navigation.navigate('Deposit')}
            >
              <View style={styles.actionButtonCircle}>
                <Image
                  source={require('../../../assets/card-add.png')}
                  style={styles.actionButtonIconNoTint}
                />
              </View>
              <Text style={styles.actionButtonText}>Deposit</Text>
            </TouchableOpacity>

            <TouchableOpacity
              style={styles.actionButton}
              onPress={() => {
                navigation.navigate('LinkedCards');
              }}
            >
              <View style={styles.actionButtonCircle}>
                <Image
                  source={require('../../../assets/link-icon.png')}
                  style={styles.actionButtonIconNoTint}
                />
              </View>
              <Text style={styles.actionButtonText}>Link Wallet</Text>
            </TouchableOpacity>
          </View>
        </View>


        {/* Transactions Section */}
        {renderTransactions()}

        {/* Add some bottom padding for better scrolling experience */}
        <View style={{ height: 20 }} />

      </ScrollView>

      {/* Multi-Sign Explanation Modal */}
      {showMultiSignExplanation && (
        <Modal
          visible={true}
          transparent={true}
          animationType="fade"
          onRequestClose={() => setShowMultiSignExplanation(false)}
          statusBarTranslucent={true}
        >
          <TouchableOpacity
            style={styles.modalOverlay}
            activeOpacity={1}
            onPress={() => setShowMultiSignExplanation(false)}
          >
            <TouchableOpacity
              style={styles.bottomSheet}
              activeOpacity={1}
              onPress={(e) => e.stopPropagation()}
            >
              <View style={styles.handle} />

              <View style={styles.modalHeader}>
                <Text style={styles.modalTitle}>What is multi-sign?</Text>
                <Text style={styles.explanationText}>
                  Multisign lets you approve once to authorize multiple payments at the same time,
                  saving you time by avoiding manual approval for each transaction.
                </Text>
              </View>

              <View style={styles.modalFooter}>
                {appleSlider()}
              </View>
            </TouchableOpacity>
          </TouchableOpacity>
        </Modal>
      )}

      {/* Multi-Sign Activated Modal */}
      {showMultiSignActivated && (
        <Modal
          visible={true}
          transparent={true}
          animationType="fade"
          onRequestClose={() => setShowMultiSignActivated(false)}
          statusBarTranslucent={true}
        >
          <View style={styles.modalOverlay}>
            <View style={styles.bottomSheet}>
              <View style={styles.modalContent}>
                <View style={styles.successContainer}>
                  <Image source={{ uri: 'https://firebasestorage.googleapis.com/v0/b/wesplit-35186.firebasestorage.app/o/visuals-app%2Fsuccess-icon.png?alt=media&token=6cf1d0fb-7a48-4c4c-aa4c-3c3f76c54f07' }} style={styles.successIcon} />
                  <Text style={styles.successTitle}>Multi-sign activated</Text>
                </View>
              </View>

              <View style={styles.modalFooter}>
                <TouchableOpacity
                  style={styles.goBackButton}
                  onPress={async () => {
                    try {
                      // Save multi-sign state
                      await multiSignStateService.saveMultiSignState(true);
                      setShowMultiSignActivated(false);
                      // Refresh the multi-sign state
                      handleRefresh();
                    } catch (error) {
                      console.error('Error saving multi-sign state:', error);
                      Alert.alert('Error', 'Failed to activate multi-sign');
                    }
                  }}
                >
                  <Text style={styles.goBackButtonText}>Go Back</Text>
                </TouchableOpacity>
              </View>
            </View>
          </View>
        </Modal>
      )}

      <NavBar currentRoute="WalletManagement" navigation={navigation} />

      {/* QR Code Screen */}
      <Modal
        visible={showQRCodeScreen}
        animationType="slide"
        presentationStyle="fullScreen"
        onRequestClose={() => setShowQRCodeScreen(false)}
      >
        <QRCodeScreen
          onBack={() => setShowQRCodeScreen(false)}
          userPseudo={currentUser?.name || currentUser?.email?.split('@')[0] || 'User'}
          userWallet={currentUser?.wallet_address || ''}
          qrValue={currentUser?.wallet_address || ''}
        />
      </Modal>
    </Container>
  );
};

export default WalletManagementScreen; <|MERGE_RESOLUTION|>--- conflicted
+++ resolved
@@ -29,15 +29,9 @@
 import { spacing } from '../../theme/spacing';
 import { styles } from './styles';
 import { QRCodeScreen } from '../QRCode';
-<<<<<<< HEAD
-import { createUsdcRequestUri } from '@features/qr';
-import { logger } from '../../services/loggingService';
-import { Container, Header } from '../../components/shared';
-=======
 import { createUsdcRequestUri } from '../../services/core/solanaPay';
 import { logger } from '../../services/core';
 import { Container } from '../../components/shared';
->>>>>>> 71de1ecb
 
 const WalletManagementScreen: React.FC = () => {
   const navigation = useNavigation<any>();
@@ -703,10 +697,16 @@
     <Container>
 
       {/* Header */}
-      <Header
-        title="Wallet"
-        onBackPress={handleBack}
-      />
+      <View style={styles.header}>
+        <TouchableOpacity onPress={handleBack} style={{ width: 36, height: 36, alignItems: 'center', justifyContent: 'center' }}>
+          <Image
+            source={require('../../../assets/chevron-left.png')}
+            style={{ width: 20, height: 20, tintColor: colors.white }}
+          />
+        </TouchableOpacity>
+        <Text style={styles.headerTitle}>Wallet</Text>
+        <View style={styles.placeholder} />
+      </View>
 
       <ScrollView
         style={styles.content}
